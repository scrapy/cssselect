# -*- coding: utf-8 -*-
"""
    cssselect.parser
    ================

    Tokenizer, parser and parsed objects for CSS selectors.


    :copyright: (c) 2007-2012 Ian Bicking and contributors.
                See AUTHORS for more details.
    :license: BSD, see LICENSE for more details.

"""

import sys
import re
import operator


if sys.version_info[0] < 3:
    _unicode = unicode
    _unichr = unichr
else:
    _unicode = str
    _unichr = chr


def ascii_lower(string):
    """Lower-case, but only in the ASCII range."""
    return string.encode('utf8').lower().decode('utf8')


class SelectorError(Exception):
    """Common parent for :class:`SelectorSyntaxError` and
    :class:`ExpressionError`.

    You can just use ``except SelectorError:`` when calling
    :meth:`~GenericTranslator.css_to_xpath` and handle both exceptions types.

    """

class SelectorSyntaxError(SelectorError, SyntaxError):
    """Parsing a selector that does not match the grammar."""


#### Parsed objects

class Selector(object):
    """
    Represents a parsed selector.

    :meth:`~GenericTranslator.selector_to_xpath` accepts this object,
    but ignores :attr:`pseudo_element`. It is the user’s responsibility
    to account for pseudo-elements and reject selectors with unknown
    or unsupported pseudo-elements.

    """
    def __init__(self, tree, pseudo_element=None):
        self.parsed_tree = tree
        if pseudo_element is not None and not isinstance(
                pseudo_element, FunctionalPseudoElement):
            pseudo_element = ascii_lower(pseudo_element)
        #: A :class:`FunctionalPseudoElement`,
        #: or the identifier for the pseudo-element as a string,
        #  or ``None``.
        #:
        #: +-------------------------+----------------+--------------------------------+
        #: |                         | Selector       | Pseudo-element                 |
        #: +=========================+================+================================+
        #: | CSS3 syntax             | ``a::before``  | ``'before'``                   |
        #: +-------------------------+----------------+--------------------------------+
        #: | Older syntax            | ``a:before``   | ``'before'``                   |
        #: +-------------------------+----------------+--------------------------------+
        #: | From the Lists3_ draft, | ``li::marker`` | ``'marker'``                   |
        #: | not in Selectors3       |                |                                |
        #: +-------------------------+----------------+--------------------------------+
        #: | Invalid pseudo-class    | ``li:marker``  | ``None``                       |
        #: +-------------------------+----------------+--------------------------------+
        #: | Functional              | ``a::foo(2)``  | ``FunctionalPseudoElement(…)`` |
        #: +-------------------------+----------------+--------------------------------+
        #:
        #: .. _Lists3: http://www.w3.org/TR/2011/WD-css3-lists-20110524/#marker-pseudoelement
        self.pseudo_element = pseudo_element

    def __repr__(self):
        if isinstance(self.pseudo_element, FunctionalPseudoElement):
            pseudo_element = repr(self.pseudo_element)
        elif self.pseudo_element:
            pseudo_element = '::%s' % self.pseudo_element
        else:
            pseudo_element = ''
        return '%s[%r%s]' % (
            self.__class__.__name__, self.parsed_tree, pseudo_element)

    def canonical(self):
        """Return a CSS representation for this selector (a string)
        """
        if isinstance(self.pseudo_element, FunctionalPseudoElement):
            pseudo_element = '::%s' % self.pseudo_element.canonical()
        elif self.pseudo_element:
            pseudo_element = '::%s' % self.pseudo_element
        else:
            pseudo_element = ''
        res = '%s%s' % (self.parsed_tree.canonical(), pseudo_element)
        if len(res) > 1:
            res = res.lstrip('*')
        return res

    def specificity(self):
        """Return the specificity_ of this selector as a tuple of 3 integers.

        .. _specificity: http://www.w3.org/TR/selectors/#specificity

        """
        a, b, c = self.parsed_tree.specificity()
        if self.pseudo_element:
            c += 1
        return a, b, c


class Class(object):
    """
    Represents selector.class_name
    """
    def __init__(self, selector, class_name):
        self.selector = selector
        self.class_name = class_name

    def __repr__(self):
        return '%s[%r.%s]' % (
            self.__class__.__name__, self.selector, self.class_name)

    def canonical(self):
        return '%s.%s' % (self.selector.canonical(), self.class_name)

    def specificity(self):
        a, b, c = self.selector.specificity()
        b += 1
        return a, b, c


class FunctionalPseudoElement(object):
    """
    Represents selector::name(arguments)

    .. attribute:: name

        The name (identifier) of the pseudo-element, as a string.

    .. attribute:: arguments

        The arguments of the pseudo-element, as a list of tokens.

        **Note:** tokens are not part of the public API,
        and may change between cssselect versions.
        Use at your own risks.

    """
    def __init__(self, name, arguments):
        self.name = ascii_lower(name)
        self.arguments = arguments

    def __repr__(self):
        return '%s[::%s(%r)]' % (
            self.__class__.__name__, self.name,
            [token.value for token in self.arguments])

    def argument_types(self):
        return [token.type for token in self.arguments]

    def canonical(self):
        args = ''.join(token.css() for token in self.arguments)
        return '%s(%s)' % (self.name, args)

    def specificity(self):
        a, b, c = self.selector.specificity()
        b += 1
        return a, b, c


class Function(object):
    """
    Represents selector:name(expr)
    """
    def __init__(self, selector, name, arguments):
        self.selector = selector
        self.name = ascii_lower(name)
        self.arguments = arguments

    def __repr__(self):
        return '%s[%r:%s(%r)]' % (
            self.__class__.__name__, self.selector, self.name,
            [token.value for token in self.arguments])

    def argument_types(self):
        return [token.type for token in self.arguments]

    def canonical(self):
        args = ''.join(token.css() for token in self.arguments)
        return '%s:%s(%s)' % (self.selector.canonical(), self.name, args)

    def specificity(self):
        a, b, c = self.selector.specificity()
        b += 1
        return a, b, c


class Pseudo(object):
    """
    Represents selector:ident
    """
    def __init__(self, selector, ident):
        self.selector = selector
        self.ident = ascii_lower(ident)

    def __repr__(self):
        return '%s[%r:%s]' % (
            self.__class__.__name__, self.selector, self.ident)

    def canonical(self):
        return '%s:%s' % (self.selector.canonical(), self.ident)

    def specificity(self):
        a, b, c = self.selector.specificity()
        b += 1
        return a, b, c


class Negation(object):
    """
    Represents selector:not(subselector)
    """
    def __init__(self, selector, subselector):
        self.selector = selector
        self.subselector = subselector

    def __repr__(self):
        return '%s[%r:not(%r)]' % (
            self.__class__.__name__, self.selector, self.subselector)

    def canonical(self):
        subsel = self.subselector.canonical()
        if len(subsel) > 1:
            subsel = subsel.lstrip('*')
        return '%s:not(%s)' % (self.selector.canonical(), subsel)

    def specificity(self):
        a1, b1, c1 = self.selector.specificity()
        a2, b2, c2 = self.subselector.specificity()
        return a1 + a2, b1 + b2, c1 + c2


<<<<<<< HEAD
class Relation(object):
    """
    Represents selector:has(subselector)
    """

    def __init__(self, selector, subselector):
        self.selector = selector
        self.subselector = subselector

    def __repr__(self):
        return "%s[%r:has(%r)]" % (
            self.__class__.__name__,
            self.selector,
            self.subselector,
        )

    def canonical(self):
        subsel = self.subselector.canonical()
        if len(subsel) > 1:
            subsel = subsel.lstrip("*")
        return "%s:has(%s)" % (self.selector.canonical(), subsel)

    def specificity(self):
        a1, b1, c1 = self.selector.specificity()
        a2 = b2 = c2 = 0
        if self.subselector:
            a2, b2, c2 = self.subselector[-1].specificity()
        return a1 + a2, b1 + b2, c1 + c2

=======
class Matching(object):
    """
    Represents selector:is(selector_list)
    """
    def __init__(self, selector, selector_list):
        self.selector = selector
        self.selector_list = selector_list

    def __repr__(self):
        return '%s[%r:is(%s)]' % (
            self.__class__.__name__, self.selector, ", ".join(
                map(repr, self.selector_list)))

    def canonical(self):
        selector_arguments = []
        for s in self.selector_list:
            selarg = s.canonical()
            selector_arguments.append(selarg.lstrip('*'))
        return '%s:is(%s)' % (self.selector.canonical(),
                              ", ".join(map(str, selector_arguments)))

    def specificity(self):
        return max([x.specificity() for x in self.selector_list])
>>>>>>> 599cbb50

class Attrib(object):
    """
    Represents selector[namespace|attrib operator value]
    """
    def __init__(self, selector, namespace, attrib, operator, value):
        self.selector = selector
        self.namespace = namespace
        self.attrib = attrib
        self.operator = operator
        self.value = value

    def __repr__(self):
        if self.namespace:
            attrib = '%s|%s' % (self.namespace, self.attrib)
        else:
            attrib = self.attrib
        if self.operator == 'exists':
            return '%s[%r[%s]]' % (
                self.__class__.__name__, self.selector, attrib)
        else:
            return '%s[%r[%s %s %r]]' % (
                self.__class__.__name__, self.selector, attrib,
                self.operator, self.value.value)

    def canonical(self):
        if self.namespace:
            attrib = '%s|%s' % (self.namespace, self.attrib)
        else:
            attrib = self.attrib

        if self.operator == 'exists':
            op = attrib
        else:
            op = '%s%s%s' % (attrib, self.operator, self.value.css())

        return '%s[%s]' % (self.selector.canonical(), op)

    def specificity(self):
        a, b, c = self.selector.specificity()
        b += 1
        return a, b, c


class Element(object):
    """
    Represents namespace|element

    `None` is for the universal selector '*'

    """
    def __init__(self, namespace=None, element=None):
        self.namespace = namespace
        self.element = element

    def __repr__(self):
        return '%s[%s]' % (self.__class__.__name__, self.canonical())

    def canonical(self):
        element = self.element or '*'
        if self.namespace:
            element = '%s|%s' % (self.namespace, element)
        return element

    def specificity(self):
        if self.element:
            return 0, 0, 1
        else:
            return 0, 0, 0


class Hash(object):
    """
    Represents selector#id
    """
    def __init__(self, selector, id):
        self.selector = selector
        self.id = id

    def __repr__(self):
        return '%s[%r#%s]' % (
            self.__class__.__name__, self.selector, self.id)

    def canonical(self):
        return '%s#%s' % (self.selector.canonical(), self.id)

    def specificity(self):
        a, b, c = self.selector.specificity()
        a += 1
        return a, b, c


class CombinedSelector(object):
    def __init__(self, selector, combinator, subselector):
        assert selector is not None
        self.selector = selector
        self.combinator = combinator
        self.subselector = subselector

    def __repr__(self):
        if self.combinator == ' ':
            comb = '<followed>'
        else:
            comb = self.combinator
        return '%s[%r %s %r]' % (
            self.__class__.__name__, self.selector, comb, self.subselector)

    def canonical(self):
        subsel = self.subselector.canonical()
        if len(subsel) > 1:
            subsel = subsel.lstrip('*')
        return '%s %s %s' % (
            self.selector.canonical(), self.combinator, subsel)

    def specificity(self):
        a1, b1, c1 = self.selector.specificity()
        a2, b2, c2 = self.subselector.specificity()
        return a1 + a2, b1 + b2, c1 + c2


#### Parser

# foo
_el_re = re.compile(r'^[ \t\r\n\f]*([a-zA-Z]+)[ \t\r\n\f]*$')

# foo#bar or #bar
_id_re = re.compile(r'^[ \t\r\n\f]*([a-zA-Z]*)#([a-zA-Z0-9_-]+)[ \t\r\n\f]*$')

# foo.bar or .bar
_class_re = re.compile(
    r'^[ \t\r\n\f]*([a-zA-Z]*)\.([a-zA-Z][a-zA-Z0-9_-]*)[ \t\r\n\f]*$')


def parse(css):
    """Parse a CSS *group of selectors*.

    If you don't care about pseudo-elements or selector specificity,
    you can skip this and use :meth:`~GenericTranslator.css_to_xpath`.

    :param css:
        A *group of selectors* as an Unicode string.
    :raises:
        :class:`SelectorSyntaxError` on invalid selectors.
    :returns:
        A list of parsed :class:`Selector` objects, one for each
        selector in the comma-separated group.

    """
    # Fast path for simple cases
    match = _el_re.match(css)
    if match:
        return [Selector(Element(element=match.group(1)))]
    match = _id_re.match(css)
    if match is not None:
        return [Selector(Hash(Element(element=match.group(1) or None),
                              match.group(2)))]
    match = _class_re.match(css)
    if match is not None:
        return [Selector(Class(Element(element=match.group(1) or None),
                               match.group(2)))]

    stream = TokenStream(tokenize(css))
    stream.source = css
    return list(parse_selector_group(stream))
#    except SelectorSyntaxError:
#        e = sys.exc_info()[1]
#        message = "%s at %s -> %r" % (
#            e, stream.used, stream.peek())
#        e.msg = message
#        e.args = tuple([message])
#        raise


def parse_selector_group(stream):
    stream.skip_whitespace()
    while 1:
        yield Selector(*parse_selector(stream))
        if stream.peek() == ('DELIM', ','):
            stream.next()
            stream.skip_whitespace()
        else:
            break


def parse_selector(stream):
    result, pseudo_element = parse_simple_selector(stream)
    while 1:
        stream.skip_whitespace()
        peek = stream.peek()
        if peek in (('EOF', None), ('DELIM', ',')):
            break
        if pseudo_element:
            raise SelectorSyntaxError(
                'Got pseudo-element ::%s not at the end of a selector'
                % pseudo_element)
        if peek.is_delim('+', '>', '~'):
            # A combinator
            combinator = stream.next().value
            stream.skip_whitespace()
        else:
            # By exclusion, the last parse_simple_selector() ended
            # at peek == ' '
            combinator = ' '
        next_selector, pseudo_element = parse_simple_selector(stream)
        result = CombinedSelector(result, combinator, next_selector)
    return result, pseudo_element


def parse_simple_selector(stream, inside_negation=False):
    stream.skip_whitespace()
    selector_start = len(stream.used)
    peek = stream.peek()
    if peek.type == 'IDENT' or peek == ('DELIM', '*'):
        if peek.type == 'IDENT':
            namespace = stream.next().value
        else:
            stream.next()
            namespace = None
        if stream.peek() == ('DELIM', '|'):
            stream.next()
            element = stream.next_ident_or_star()
        else:
            element = namespace
            namespace = None
    else:
        element = namespace = None
    result = Element(namespace, element)
    pseudo_element = None
    while 1:
        peek = stream.peek()
        if peek.type in ('S', 'EOF') or peek.is_delim(',', '+', '>', '~') or (
                inside_negation and peek == ('DELIM', ')')):
            break
        if pseudo_element:
            raise SelectorSyntaxError(
                'Got pseudo-element ::%s not at the end of a selector'
                % pseudo_element)
        if peek.type == 'HASH':
            result = Hash(result, stream.next().value)
        elif peek == ('DELIM', '.'):
            stream.next()
            result = Class(result, stream.next_ident())
        elif peek == ('DELIM', '|'):
            stream.next()
            result = Element(None, stream.next_ident())
        elif peek == ('DELIM', '['):
            stream.next()
            result = parse_attrib(result, stream)
        elif peek == ('DELIM', ':'):
            stream.next()
            if stream.peek() == ('DELIM', ':'):
                stream.next()
                pseudo_element = stream.next_ident()
                if stream.peek() == ('DELIM', '('):
                    stream.next()
                    pseudo_element = FunctionalPseudoElement(
                        pseudo_element, parse_arguments(stream))
                continue
            ident = stream.next_ident()
            if ident.lower() in ('first-line', 'first-letter',
                                 'before', 'after'):
                # Special case: CSS 2.1 pseudo-elements can have a single ':'
                # Any new pseudo-element must have two.
                pseudo_element = _unicode(ident)
                continue
            if stream.peek() != ('DELIM', '('):
                result = Pseudo(result, ident)
                if result.__repr__() == 'Pseudo[Element[*]:scope]':
                    if not (len(stream.used) == 2 or
                            (len(stream.used) == 3
                             and stream.used[0].type == 'S')):
                        raise SelectorSyntaxError(
                            'Got immediate child pseudo-element ":scope" '
                            'not at the start of a selector')
                continue
            stream.next()
            stream.skip_whitespace()
            if ident.lower() == 'not':
                if inside_negation:
                    raise SelectorSyntaxError('Got nested :not()')
                argument, argument_pseudo_element = parse_simple_selector(
                    stream, inside_negation=True)
                next = stream.next()
                if argument_pseudo_element:
                    raise SelectorSyntaxError(
                        'Got pseudo-element ::%s inside :not() at %s'
                        % (argument_pseudo_element, next.pos))
                if next != ('DELIM', ')'):
                    raise SelectorSyntaxError("Expected ')', got %s" % (next,))
                result = Negation(result, argument)
<<<<<<< HEAD
            elif ident.lower() == "has":
                arguments = parse_relative_selector(stream)
                result = Relation(result, arguments)
=======
            elif ident.lower() in ('matches', 'is'):
                selectors = parse_simple_selector_arguments(stream)
                result = Matching(result, selectors)
>>>>>>> 599cbb50
            else:
                result = Function(result, ident, parse_arguments(stream))
        else:
            raise SelectorSyntaxError(
                "Expected selector, got %s" % (peek,))
    if len(stream.used) == selector_start:
        raise SelectorSyntaxError(
            "Expected selector, got %s" % (stream.peek(),))
    return result, pseudo_element


def parse_arguments(stream):
    arguments = []
    while 1:
        stream.skip_whitespace()
        next = stream.next()
        if next.type in ('IDENT', 'STRING', 'NUMBER') or next in [
                ('DELIM', '+'), ('DELIM', '-')]:
            arguments.append(next)
        elif next == ("DELIM", ")"):
            return arguments
        else:
            raise SelectorSyntaxError("Expected an argument, got %s" % (next,))


def parse_relative_selector(stream):
    arguments = []
    stream.skip_whitespace()
    next = stream.next()
    if next in [("DELIM", "+"), ("DELIM", "-"), ("DELIM", ">"), ("DELIM", "~")]:
        arguments.append(next)
    elif next.type in ("IDENT", "STRING", "NUMBER"):
        arguments.append(Element(element=next.value))
    while 1:
        stream.skip_whitespace()
        next = stream.next()
        if next.type in ("IDENT", "STRING", "NUMBER"):
            arguments.append(Element(element=next.value))
        elif next == ('DELIM', ')'):
            return arguments
        else:
            raise SelectorSyntaxError(
                "Expected an argument, got %s" % (next,))


def parse_simple_selector_arguments(stream):
    arguments = []
    while 1:
        result, pseudo_element = parse_simple_selector(stream, True)
        if pseudo_element:
            raise SelectorSyntaxError(
                'Got pseudo-element ::%s inside function'
                % (pseudo_element, ))
        stream.skip_whitespace()
        next = stream.next()
        if next in (('EOF', None), ('DELIM', ',')):
            stream.next()
            stream.skip_whitespace()
            arguments.append(result)
        elif next == ('DELIM', ')'):
            arguments.append(result)
            break
        else:
            raise SelectorSyntaxError(
                "Expected an argument, got %s" % (next,))
    return arguments


def parse_attrib(selector, stream):
    stream.skip_whitespace()
    attrib = stream.next_ident_or_star()
    if attrib is None and stream.peek() != ('DELIM', '|'):
        raise SelectorSyntaxError(
            "Expected '|', got %s" % (stream.peek(),))
    if stream.peek() == ('DELIM', '|'):
        stream.next()
        if stream.peek() == ('DELIM', '='):
            namespace = None
            stream.next()
            op = '|='
        else:
            namespace = attrib
            attrib = stream.next_ident()
            op = None
    else:
        namespace = op = None
    if op is None:
        stream.skip_whitespace()
        next = stream.next()
        if next == ('DELIM', ']'):
            return Attrib(selector, namespace, attrib, 'exists', None)
        elif next == ('DELIM', '='):
            op = '='
        elif next.is_delim('^', '$', '*', '~', '|', '!') and (
                stream.peek() == ('DELIM', '=')):
            op = next.value + '='
            stream.next()
        else:
            raise SelectorSyntaxError(
                "Operator expected, got %s" % (next,))
    stream.skip_whitespace()
    value = stream.next()
    if value.type not in ('IDENT', 'STRING'):
        raise SelectorSyntaxError(
            "Expected string or ident, got %s" % (value,))
    stream.skip_whitespace()
    next = stream.next()
    if next != ('DELIM', ']'):
        raise SelectorSyntaxError(
            "Expected ']', got %s" % (next,))
    return Attrib(selector, namespace, attrib, op, value)


def parse_series(tokens):
    """
    Parses the arguments for :nth-child() and friends.

    :raises: A list of tokens
    :returns: :``(a, b)``

    """
    for token in tokens:
        if token.type == 'STRING':
            raise ValueError('String tokens not allowed in series.')
    s = ''.join(token.value for token in tokens).strip()
    if s == 'odd':
        return 2, 1
    elif s == 'even':
        return 2, 0
    elif s == 'n':
        return 1, 0
    if 'n' not in s:
        # Just b
        return 0, int(s)
    a, b = s.split('n', 1)
    if not a:
        a = 1
    elif a == '-' or a == '+':
        a = int(a+'1')
    else:
        a = int(a)
    if not b:
        b = 0
    else:
        b = int(b)
    return a, b


#### Token objects

class Token(tuple):
    def __new__(cls, type_, value, pos):
        obj = tuple.__new__(cls, (type_, value))
        obj.pos = pos
        return obj

    def __repr__(self):
        return "<%s '%s' at %i>" % (self.type, self.value, self.pos)

    def is_delim(self, *values):
        return self.type == 'DELIM' and self.value in values

    type = property(operator.itemgetter(0))
    value = property(operator.itemgetter(1))

    def css(self):
        if self.type == 'STRING':
            return repr(self.value)
        else:
            return self.value


class EOFToken(Token):
    def __new__(cls, pos):
        return Token.__new__(cls, 'EOF', None, pos)

    def __repr__(self):
        return '<%s at %i>' % (self.type, self.pos)


#### Tokenizer


class TokenMacros:
    unicode_escape = r'\\([0-9a-f]{1,6})(?:\r\n|[ \n\r\t\f])?'
    escape = unicode_escape + r'|\\[^\n\r\f0-9a-f]'
    string_escape = r'\\(?:\n|\r\n|\r|\f)|' + escape
    nonascii = r'[^\0-\177]'
    nmchar = '[_a-z0-9-]|%s|%s' % (escape, nonascii)
    nmstart = '[_a-z]|%s|%s' % (escape, nonascii)

def _compile(pattern):
    return re.compile(pattern % vars(TokenMacros), re.IGNORECASE).match

_match_whitespace = _compile(r'[ \t\r\n\f]+')
_match_number = _compile(r'[+-]?(?:[0-9]*\.[0-9]+|[0-9]+)')
_match_hash = _compile('#(?:%(nmchar)s)+')
_match_ident = _compile('-?(?:%(nmstart)s)(?:%(nmchar)s)*')
_match_string_by_quote = {
    "'": _compile(r"([^\n\r\f\\']|%(string_escape)s)*"),
    '"': _compile(r'([^\n\r\f\\"]|%(string_escape)s)*'),
}

_sub_simple_escape = re.compile(r'\\(.)').sub
_sub_unicode_escape = re.compile(TokenMacros.unicode_escape, re.I).sub
_sub_newline_escape =re.compile(r'\\(?:\n|\r\n|\r|\f)').sub

# Same as r'\1', but faster on CPython
_replace_simple = operator.methodcaller('group', 1)

def _replace_unicode(match):
    codepoint = int(match.group(1), 16)
    if codepoint > sys.maxunicode:
        codepoint = 0xFFFD
    return _unichr(codepoint)


def unescape_ident(value):
    value = _sub_unicode_escape(_replace_unicode, value)
    value = _sub_simple_escape(_replace_simple, value)
    return value


def tokenize(s):
    pos = 0
    len_s = len(s)
    while pos < len_s:
        match = _match_whitespace(s, pos=pos)
        if match:
            yield Token('S', ' ', pos)
            pos = match.end()
            continue

        match = _match_ident(s, pos=pos)
        if match:
            value = _sub_simple_escape(_replace_simple,
                    _sub_unicode_escape(_replace_unicode, match.group()))
            yield Token('IDENT', value, pos)
            pos = match.end()
            continue

        match = _match_hash(s, pos=pos)
        if match:
            value = _sub_simple_escape(_replace_simple,
                    _sub_unicode_escape(_replace_unicode, match.group()[1:]))
            yield Token('HASH', value, pos)
            pos = match.end()
            continue

        quote = s[pos]
        if quote in _match_string_by_quote:
            match = _match_string_by_quote[quote](s, pos=pos + 1)
            assert match, 'Should have found at least an empty match'
            end_pos = match.end()
            if end_pos == len_s:
                raise SelectorSyntaxError('Unclosed string at %s' % pos)
            if s[end_pos] != quote:
                raise SelectorSyntaxError('Invalid string at %s' % pos)
            value = _sub_simple_escape(_replace_simple,
                    _sub_unicode_escape(_replace_unicode,
                    _sub_newline_escape('', match.group())))
            yield Token('STRING', value, pos)
            pos = end_pos + 1
            continue

        match = _match_number(s, pos=pos)
        if match:
            value = match.group()
            yield Token('NUMBER', value, pos)
            pos = match.end()
            continue

        pos2 = pos + 2
        if s[pos:pos2] == '/*':
            pos = s.find('*/', pos2)
            if pos == -1:
                pos = len_s
            else:
                pos += 2
            continue

        yield Token('DELIM', s[pos], pos)
        pos += 1

    assert pos == len_s
    yield EOFToken(pos)


class TokenStream(object):
    def __init__(self, tokens, source=None):
        self.used = []
        self.tokens = iter(tokens)
        self.source = source
        self.peeked = None
        self._peeking = False
        try:
            self.next_token = self.tokens.next
        except AttributeError:
            # Python 3
            self.next_token = self.tokens.__next__

    def next(self):
        if self._peeking:
            self._peeking = False
            self.used.append(self.peeked)
            return self.peeked
        else:
            next = self.next_token()
            self.used.append(next)
            return next

    def peek(self):
        if not self._peeking:
            self.peeked = self.next_token()
            self._peeking = True
        return self.peeked

    def next_ident(self):
        next = self.next()
        if next.type != 'IDENT':
            raise SelectorSyntaxError('Expected ident, got %s' % (next,))
        return next.value

    def next_ident_or_star(self):
        next = self.next()
        if next.type == 'IDENT':
            return next.value
        elif next == ('DELIM', '*'):
            return None
        else:
            raise SelectorSyntaxError(
                "Expected ident or '*', got %s" % (next,))

    def skip_whitespace(self):
        peek = self.peek()
        if peek.type == 'S':
            self.next()<|MERGE_RESOLUTION|>--- conflicted
+++ resolved
@@ -250,7 +250,6 @@
         return a1 + a2, b1 + b2, c1 + c2
 
 
-<<<<<<< HEAD
 class Relation(object):
     """
     Represents selector:has(subselector)
@@ -280,7 +279,7 @@
             a2, b2, c2 = self.subselector[-1].specificity()
         return a1 + a2, b1 + b2, c1 + c2
 
-=======
+
 class Matching(object):
     """
     Represents selector:is(selector_list)
@@ -304,7 +303,7 @@
 
     def specificity(self):
         return max([x.specificity() for x in self.selector_list])
->>>>>>> 599cbb50
+
 
 class Attrib(object):
     """
@@ -595,15 +594,12 @@
                 if next != ('DELIM', ')'):
                     raise SelectorSyntaxError("Expected ')', got %s" % (next,))
                 result = Negation(result, argument)
-<<<<<<< HEAD
             elif ident.lower() == "has":
                 arguments = parse_relative_selector(stream)
                 result = Relation(result, arguments)
-=======
             elif ident.lower() in ('matches', 'is'):
                 selectors = parse_simple_selector_arguments(stream)
                 result = Matching(result, selectors)
->>>>>>> 599cbb50
             else:
                 result = Function(result, ident, parse_arguments(stream))
         else:
