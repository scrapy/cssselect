# -*- coding: utf-8 -*-
"""
    cssselect.parser
    ================

    Tokenizer, parser and parsed objects for CSS selectors.


    :copyright: (c) 2007-2012 Ian Bicking and contributors.
                See AUTHORS for more details.
    :license: BSD, see LICENSE for more details.

"""

import sys
import re
import operator


if sys.version_info[0] < 3:
    _unicode = unicode
    _unichr = unichr
else:
    _unicode = str
    _unichr = chr


def ascii_lower(string):
    """Lower-case, but only in the ASCII range."""
    return string.encode("utf8").lower().decode("utf8")


class SelectorError(Exception):
    """Common parent for :class:`SelectorSyntaxError` and
    :class:`ExpressionError`.

    You can just use ``except SelectorError:`` when calling
    :meth:`~GenericTranslator.css_to_xpath` and handle both exceptions types.

    """


class SelectorSyntaxError(SelectorError, SyntaxError):
    """Parsing a selector that does not match the grammar."""


#### Parsed objects


class Selector:
    """
    Represents a parsed selector.

    :meth:`~GenericTranslator.selector_to_xpath` accepts this object,
    but ignores :attr:`pseudo_element`. It is the user’s responsibility
    to account for pseudo-elements and reject selectors with unknown
    or unsupported pseudo-elements.

    """

    def __init__(self, tree, pseudo_element=None):
        self.parsed_tree = tree
        if pseudo_element is not None and not isinstance(pseudo_element, FunctionalPseudoElement):
            pseudo_element = ascii_lower(pseudo_element)
        #: A :class:`FunctionalPseudoElement`,
        #: or the identifier for the pseudo-element as a string,
        #  or ``None``.
        #:
        #: +-------------------------+----------------+--------------------------------+
        #: |                         | Selector       | Pseudo-element                 |
        #: +=========================+================+================================+
        #: | CSS3 syntax             | ``a::before``  | ``'before'``                   |
        #: +-------------------------+----------------+--------------------------------+
        #: | Older syntax            | ``a:before``   | ``'before'``                   |
        #: +-------------------------+----------------+--------------------------------+
        #: | From the Lists3_ draft, | ``li::marker`` | ``'marker'``                   |
        #: | not in Selectors3       |                |                                |
        #: +-------------------------+----------------+--------------------------------+
        #: | Invalid pseudo-class    | ``li:marker``  | ``None``                       |
        #: +-------------------------+----------------+--------------------------------+
        #: | Functional              | ``a::foo(2)``  | ``FunctionalPseudoElement(…)`` |
        #: +-------------------------+----------------+--------------------------------+
        #:
        #: .. _Lists3: http://www.w3.org/TR/2011/WD-css3-lists-20110524/#marker-pseudoelement
        self.pseudo_element = pseudo_element

    def __repr__(self):
        if isinstance(self.pseudo_element, FunctionalPseudoElement):
            pseudo_element = repr(self.pseudo_element)
        elif self.pseudo_element:
            pseudo_element = "::%s" % self.pseudo_element
        else:
            pseudo_element = ""
        return "%s[%r%s]" % (self.__class__.__name__, self.parsed_tree, pseudo_element)

    def canonical(self):
        """Return a CSS representation for this selector (a string)"""
        if isinstance(self.pseudo_element, FunctionalPseudoElement):
            pseudo_element = "::%s" % self.pseudo_element.canonical()
        elif self.pseudo_element:
            pseudo_element = "::%s" % self.pseudo_element
        else:
            pseudo_element = ""
        res = "%s%s" % (self.parsed_tree.canonical(), pseudo_element)
        if len(res) > 1:
            res = res.lstrip("*")
        return res

    def specificity(self):
        """Return the specificity_ of this selector as a tuple of 3 integers.

        .. _specificity: http://www.w3.org/TR/selectors/#specificity

        """
        a, b, c = self.parsed_tree.specificity()
        if self.pseudo_element:
            c += 1
        return a, b, c


class Class:
    """
    Represents selector.class_name
    """

    def __init__(self, selector, class_name):
        self.selector = selector
        self.class_name = class_name

    def __repr__(self):
        return "%s[%r.%s]" % (self.__class__.__name__, self.selector, self.class_name)

    def canonical(self):
        return "%s.%s" % (self.selector.canonical(), self.class_name)

    def specificity(self):
        a, b, c = self.selector.specificity()
        b += 1
        return a, b, c


class FunctionalPseudoElement:
    """
    Represents selector::name(arguments)

    .. attribute:: name

        The name (identifier) of the pseudo-element, as a string.

    .. attribute:: arguments

        The arguments of the pseudo-element, as a list of tokens.

        **Note:** tokens are not part of the public API,
        and may change between cssselect versions.
        Use at your own risks.

    """

    def __init__(self, name, arguments):
        self.name = ascii_lower(name)
        self.arguments = arguments

    def __repr__(self):
        return "%s[::%s(%r)]" % (
            self.__class__.__name__,
            self.name,
            [token.value for token in self.arguments],
        )

    def argument_types(self):
        return [token.type for token in self.arguments]

    def canonical(self):
        args = "".join(token.css() for token in self.arguments)
        return "%s(%s)" % (self.name, args)

    def specificity(self):
        a, b, c = self.selector.specificity()
        b += 1
        return a, b, c


class Function:
    """
    Represents selector:name(expr)
    """

    def __init__(self, selector, name, arguments):
        self.selector = selector
        self.name = ascii_lower(name)
        self.arguments = arguments

    def __repr__(self):
        return "%s[%r:%s(%r)]" % (
            self.__class__.__name__,
            self.selector,
            self.name,
            [token.value for token in self.arguments],
        )

    def argument_types(self):
        return [token.type for token in self.arguments]

    def canonical(self):
        args = "".join(token.css() for token in self.arguments)
        return "%s:%s(%s)" % (self.selector.canonical(), self.name, args)

    def specificity(self):
        a, b, c = self.selector.specificity()
        b += 1
        return a, b, c


class Pseudo:
    """
    Represents selector:ident
    """

    def __init__(self, selector, ident):
        self.selector = selector
        self.ident = ascii_lower(ident)

    def __repr__(self):
        return "%s[%r:%s]" % (self.__class__.__name__, self.selector, self.ident)

    def canonical(self):
        return "%s:%s" % (self.selector.canonical(), self.ident)

    def specificity(self):
        a, b, c = self.selector.specificity()
        b += 1
        return a, b, c


class Negation:
    """
    Represents selector:not(subselector)
    """

    def __init__(self, selector, subselector):
        self.selector = selector
        self.subselector = subselector

    def __repr__(self):
        return "%s[%r:not(%r)]" % (self.__class__.__name__, self.selector, self.subselector)

    def canonical(self):
        subsel = self.subselector.canonical()
        if len(subsel) > 1:
            subsel = subsel.lstrip("*")
        return "%s:not(%s)" % (self.selector.canonical(), subsel)

    def specificity(self):
        a1, b1, c1 = self.selector.specificity()
        a2, b2, c2 = self.subselector.specificity()
        return a1 + a2, b1 + b2, c1 + c2


class Relation:
    """
    Represents selector:has(subselector)
    """

    def __init__(self, selector, combinator, subselector):
        self.selector = selector
        self.combinator = combinator
        self.subselector = subselector

    def __repr__(self):
        return "%s[%r:has(%r)]" % (
            self.__class__.__name__,
            self.selector,
            self.subselector,
        )

    def canonical(self):
        try:
            subsel = self.subselector[0].canonical()
        except TypeError:
            subsel = self.subselector.canonical()
        if len(subsel) > 1:
            subsel = subsel.lstrip("*")
        return "%s:has(%s)" % (self.selector.canonical(), subsel)

    def specificity(self):
        a1, b1, c1 = self.selector.specificity()
        try:
            a2, b2, c2 = self.subselector[-1].specificity()
        except TypeError:
            a2, b2, c2 = self.subselector.specificity()
        return a1 + a2, b1 + b2, c1 + c2


class Matching:
    """
    Represents selector:is(selector_list)
    """

    def __init__(self, selector, selector_list):
        self.selector = selector
        self.selector_list = selector_list

    def __repr__(self):
        return "%s[%r:is(%s)]" % (
            self.__class__.__name__,
            self.selector,
            ", ".join(map(repr, self.selector_list)),
        )

    def canonical(self):
        selector_arguments = []
        for s in self.selector_list:
            selarg = s.canonical()
            selector_arguments.append(selarg.lstrip("*"))
        return "%s:is(%s)" % (self.selector.canonical(), ", ".join(map(str, selector_arguments)))

    def specificity(self):
        return max(x.specificity() for x in self.selector_list)


class SpecificityAdjustment:
    """
    Represents selector:where(selector_list)
    Same as selector:is(selector_list), but its specificity is always 0
    """

    def __init__(self, selector, selector_list):
        self.selector = selector
        self.selector_list = selector_list

    def __repr__(self):
        return "%s[%r:where(%s)]" % (
            self.__class__.__name__,
            self.selector,
            ", ".join(map(repr, self.selector_list)),
        )

    def canonical(self):
        selector_arguments = []
        for s in self.selector_list:
            selarg = s.canonical()
            selector_arguments.append(selarg.lstrip("*"))
        return "%s:where(%s)" % (
            self.selector.canonical(),
            ", ".join(map(str, selector_arguments)),
        )

    def specificity(self):
        return 0, 0, 0


class Attrib:
    """
    Represents selector[namespace|attrib operator value]
    """

    def __init__(self, selector, namespace, attrib, operator, value):
        self.selector = selector
        self.namespace = namespace
        self.attrib = attrib
        self.operator = operator
        self.value = value

    def __repr__(self):
        if self.namespace:
            attrib = "%s|%s" % (self.namespace, self.attrib)
        else:
            attrib = self.attrib
        if self.operator == "exists":
            return "%s[%r[%s]]" % (self.__class__.__name__, self.selector, attrib)
        else:
            return "%s[%r[%s %s %r]]" % (
                self.__class__.__name__,
                self.selector,
                attrib,
                self.operator,
                self.value.value,
            )

    def canonical(self):
        if self.namespace:
            attrib = "%s|%s" % (self.namespace, self.attrib)
        else:
            attrib = self.attrib

        if self.operator == "exists":
            op = attrib
        else:
            op = "%s%s%s" % (attrib, self.operator, self.value.css())

        return "%s[%s]" % (self.selector.canonical(), op)

    def specificity(self):
        a, b, c = self.selector.specificity()
        b += 1
        return a, b, c


class Element:
    """
    Represents namespace|element

    `None` is for the universal selector '*'

    """

    def __init__(self, namespace=None, element=None):
        self.namespace = namespace
        self.element = element

    def __repr__(self):
        return "%s[%s]" % (self.__class__.__name__, self.canonical())

    def canonical(self):
        element = self.element or "*"
        if self.namespace:
            element = "%s|%s" % (self.namespace, element)
        return element

    def specificity(self):
        if self.element:
            return 0, 0, 1
        else:
            return 0, 0, 0


class Hash:
    """
    Represents selector#id
    """

    def __init__(self, selector, id):
        self.selector = selector
        self.id = id

    def __repr__(self):
        return "%s[%r#%s]" % (self.__class__.__name__, self.selector, self.id)

    def canonical(self):
        return "%s#%s" % (self.selector.canonical(), self.id)

    def specificity(self):
        a, b, c = self.selector.specificity()
        a += 1
        return a, b, c


class CombinedSelector:
    def __init__(self, selector, combinator, subselector):
        assert selector is not None
        self.selector = selector
        self.combinator = combinator
        self.subselector = subselector

    def __repr__(self):
        if self.combinator == " ":
            comb = "<followed>"
        else:
            comb = self.combinator
        return "%s[%r %s %r]" % (self.__class__.__name__, self.selector, comb, self.subselector)

    def canonical(self):
        subsel = self.subselector.canonical()
        if len(subsel) > 1:
            subsel = subsel.lstrip("*")
        return "%s %s %s" % (self.selector.canonical(), self.combinator, subsel)

    def specificity(self):
        a1, b1, c1 = self.selector.specificity()
        a2, b2, c2 = self.subselector.specificity()
        return a1 + a2, b1 + b2, c1 + c2


#### Parser

# foo
_el_re = re.compile(r"^[ \t\r\n\f]*([a-zA-Z]+)[ \t\r\n\f]*$")

# foo#bar or #bar
_id_re = re.compile(r"^[ \t\r\n\f]*([a-zA-Z]*)#([a-zA-Z0-9_-]+)[ \t\r\n\f]*$")

# foo.bar or .bar
_class_re = re.compile(r"^[ \t\r\n\f]*([a-zA-Z]*)\.([a-zA-Z][a-zA-Z0-9_-]*)[ \t\r\n\f]*$")


def parse(css):
    """Parse a CSS *group of selectors*.

    If you don't care about pseudo-elements or selector specificity,
    you can skip this and use :meth:`~GenericTranslator.css_to_xpath`.

    :param css:
        A *group of selectors* as an Unicode string.
    :raises:
        :class:`SelectorSyntaxError` on invalid selectors.
    :returns:
        A list of parsed :class:`Selector` objects, one for each
        selector in the comma-separated group.

    """
    # Fast path for simple cases
    match = _el_re.match(css)
    if match:
        return [Selector(Element(element=match.group(1)))]
    match = _id_re.match(css)
    if match is not None:
        return [Selector(Hash(Element(element=match.group(1) or None), match.group(2)))]
    match = _class_re.match(css)
    if match is not None:
        return [Selector(Class(Element(element=match.group(1) or None), match.group(2)))]

    stream = TokenStream(tokenize(css))
    stream.source = css
    return list(parse_selector_group(stream))


#    except SelectorSyntaxError:
#        e = sys.exc_info()[1]
#        message = "%s at %s -> %r" % (
#            e, stream.used, stream.peek())
#        e.msg = message
#        e.args = tuple([message])
#        raise


def parse_selector_group(stream):
    stream.skip_whitespace()
    while 1:
        yield Selector(*parse_selector(stream))
        if stream.peek() == ("DELIM", ","):
            stream.next()
            stream.skip_whitespace()
        else:
            break


def parse_selector(stream):
    result, pseudo_element = parse_simple_selector(stream)
    while 1:
        stream.skip_whitespace()
        peek = stream.peek()
        if peek in (("EOF", None), ("DELIM", ",")):
            break
        if pseudo_element:
            raise SelectorSyntaxError(
                "Got pseudo-element ::%s not at the end of a selector" % pseudo_element
            )
        if peek.is_delim("+", ">", "~"):
            # A combinator
            combinator = stream.next().value
            stream.skip_whitespace()
        else:
            # By exclusion, the last parse_simple_selector() ended
            # at peek == ' '
            combinator = " "
        next_selector, pseudo_element = parse_simple_selector(stream)
        result = CombinedSelector(result, combinator, next_selector)
    return result, pseudo_element


def parse_simple_selector(stream, inside_negation=False):
    stream.skip_whitespace()
    selector_start = len(stream.used)
    peek = stream.peek()
    if peek.type == "IDENT" or peek == ("DELIM", "*"):
        if peek.type == "IDENT":
            namespace = stream.next().value
        else:
            stream.next()
            namespace = None
        if stream.peek() == ("DELIM", "|"):
            stream.next()
            element = stream.next_ident_or_star()
        else:
            element = namespace
            namespace = None
    else:
        element = namespace = None
    result = Element(namespace, element)
    pseudo_element = None
    while 1:
        peek = stream.peek()
        if (
            peek.type in ("S", "EOF")
            or peek.is_delim(",", "+", ">", "~")
            or (inside_negation and peek == ("DELIM", ")"))
        ):
            break
        if pseudo_element:
            raise SelectorSyntaxError(
                "Got pseudo-element ::%s not at the end of a selector" % pseudo_element
            )
        if peek.type == "HASH":
            result = Hash(result, stream.next().value)
        elif peek == ("DELIM", "."):
            stream.next()
            result = Class(result, stream.next_ident())
        elif peek == ("DELIM", "|"):
            stream.next()
            result = Element(None, stream.next_ident())
        elif peek == ("DELIM", "["):
            stream.next()
            result = parse_attrib(result, stream)
        elif peek == ("DELIM", ":"):
            stream.next()
            if stream.peek() == ("DELIM", ":"):
                stream.next()
                pseudo_element = stream.next_ident()
                if stream.peek() == ("DELIM", "("):
                    stream.next()
                    pseudo_element = FunctionalPseudoElement(
                        pseudo_element, parse_arguments(stream)
                    )
                continue
            ident = stream.next_ident()
            if ident.lower() in ("first-line", "first-letter", "before", "after"):
                # Special case: CSS 2.1 pseudo-elements can have a single ':'
                # Any new pseudo-element must have two.
                pseudo_element = _unicode(ident)
                continue
            if stream.peek() != ("DELIM", "("):
                result = Pseudo(result, ident)
<<<<<<< HEAD
                if result.__repr__() == 'Pseudo[Element[*]:scope]':
                    if not (len(stream.used) == 2 or
                            (len(stream.used) == 3 and
                             stream.used[0].type == 'S') or
                            (len(stream.used) >= 3 and
                             stream.used[-3].is_delim(',')) or
                            (len(stream.used) >= 4 and
                             stream.used[-3].type == 'S' and
                             stream.used[-4].is_delim(','))):
=======
                if repr(result) == "Pseudo[Element[*]:scope]":
                    if not (
                        len(stream.used) == 2
                        or (len(stream.used) == 3 and stream.used[0].type == "S")
                    ):
>>>>>>> 1514eff0
                        raise SelectorSyntaxError(
                            'Got immediate child pseudo-element ":scope" '
                            "not at the start of a selector"
                        )
                continue
            stream.next()
            stream.skip_whitespace()
            if ident.lower() == "not":
                if inside_negation:
                    raise SelectorSyntaxError("Got nested :not()")
                argument, argument_pseudo_element = parse_simple_selector(
                    stream, inside_negation=True
                )
                next = stream.next()
                if argument_pseudo_element:
                    raise SelectorSyntaxError(
                        "Got pseudo-element ::%s inside :not() at %s"
                        % (argument_pseudo_element, next.pos)
                    )
                if next != ("DELIM", ")"):
                    raise SelectorSyntaxError("Expected ')', got %s" % (next,))
                result = Negation(result, argument)
            elif ident.lower() == "has":
                combinator, arguments = parse_relative_selector(stream)
                result = Relation(result, combinator, arguments)

            elif ident.lower() in ("matches", "is"):
                selectors = parse_simple_selector_arguments(stream)
                result = Matching(result, selectors)
            elif ident.lower() == "where":
                selectors = parse_simple_selector_arguments(stream)
                result = SpecificityAdjustment(result, selectors)
            else:
                result = Function(result, ident, parse_arguments(stream))
        else:
            raise SelectorSyntaxError("Expected selector, got %s" % (peek,))
    if len(stream.used) == selector_start:
        raise SelectorSyntaxError("Expected selector, got %s" % (stream.peek(),))
    return result, pseudo_element


def parse_arguments(stream):
    arguments = []
    while 1:
        stream.skip_whitespace()
        next = stream.next()
        if next.type in ("IDENT", "STRING", "NUMBER") or next in [("DELIM", "+"), ("DELIM", "-")]:
            arguments.append(next)
        elif next == ("DELIM", ")"):
            return arguments
        else:
            raise SelectorSyntaxError("Expected an argument, got %s" % (next,))


def parse_relative_selector(stream):
    stream.skip_whitespace()
    subselector = ""
    next = stream.next()

    if next in [("DELIM", "+"), ("DELIM", "-"), ("DELIM", ">"), ("DELIM", "~")]:
        combinator = next
        stream.skip_whitespace()
        next = stream.next()
    else:
        combinator = Token("DELIM", " ", pos=0)

    while 1:
        if next.type in ("IDENT", "STRING", "NUMBER") or next in [("DELIM", "."), ("DELIM", "*")]:
            subselector += next.value
        elif next == ("DELIM", ")"):
            result = parse(subselector)
            return combinator, result[0]
        else:
            raise SelectorSyntaxError("Expected an argument, got %s" % (next,))
        next = stream.next()


def parse_simple_selector_arguments(stream):
    arguments = []
    while 1:
        result, pseudo_element = parse_simple_selector(stream, True)
        if pseudo_element:
            raise SelectorSyntaxError(
                "Got pseudo-element ::%s inside function" % (pseudo_element,)
            )
        stream.skip_whitespace()
        next = stream.next()
        if next in (("EOF", None), ("DELIM", ",")):
            stream.next()
            stream.skip_whitespace()
            arguments.append(result)
        elif next == ("DELIM", ")"):
            arguments.append(result)
            break
        else:
            raise SelectorSyntaxError("Expected an argument, got %s" % (next,))
    return arguments


def parse_attrib(selector, stream):
    stream.skip_whitespace()
    attrib = stream.next_ident_or_star()
    if attrib is None and stream.peek() != ("DELIM", "|"):
        raise SelectorSyntaxError("Expected '|', got %s" % (stream.peek(),))
    if stream.peek() == ("DELIM", "|"):
        stream.next()
        if stream.peek() == ("DELIM", "="):
            namespace = None
            stream.next()
            op = "|="
        else:
            namespace = attrib
            attrib = stream.next_ident()
            op = None
    else:
        namespace = op = None
    if op is None:
        stream.skip_whitespace()
        next = stream.next()
        if next == ("DELIM", "]"):
            return Attrib(selector, namespace, attrib, "exists", None)
        elif next == ("DELIM", "="):
            op = "="
        elif next.is_delim("^", "$", "*", "~", "|", "!") and (stream.peek() == ("DELIM", "=")):
            op = next.value + "="
            stream.next()
        else:
            raise SelectorSyntaxError("Operator expected, got %s" % (next,))
    stream.skip_whitespace()
    value = stream.next()
    if value.type not in ("IDENT", "STRING"):
        raise SelectorSyntaxError("Expected string or ident, got %s" % (value,))
    stream.skip_whitespace()
    next = stream.next()
    if next != ("DELIM", "]"):
        raise SelectorSyntaxError("Expected ']', got %s" % (next,))
    return Attrib(selector, namespace, attrib, op, value)


def parse_series(tokens):
    """
    Parses the arguments for :nth-child() and friends.

    :raises: A list of tokens
    :returns: :``(a, b)``

    """
    for token in tokens:
        if token.type == "STRING":
            raise ValueError("String tokens not allowed in series.")
    s = "".join(token.value for token in tokens).strip()
    if s == "odd":
        return 2, 1
    elif s == "even":
        return 2, 0
    elif s == "n":
        return 1, 0
    if "n" not in s:
        # Just b
        return 0, int(s)
    a, b = s.split("n", 1)
    if not a:
        a = 1
    elif a == "-" or a == "+":
        a = int(a + "1")
    else:
        a = int(a)
    if not b:
        b = 0
    else:
        b = int(b)
    return a, b


#### Token objects


class Token(tuple):
    def __new__(cls, type_, value, pos):
        obj = tuple.__new__(cls, (type_, value))
        obj.pos = pos
        return obj

    def __repr__(self):
        return "<%s '%s' at %i>" % (self.type, self.value, self.pos)

    def is_delim(self, *values):
        return self.type == "DELIM" and self.value in values

    type = property(operator.itemgetter(0))
    value = property(operator.itemgetter(1))

    def css(self):
        if self.type == "STRING":
            return repr(self.value)
        else:
            return self.value


class EOFToken(Token):
    def __new__(cls, pos):
        return Token.__new__(cls, "EOF", None, pos)

    def __repr__(self):
        return "<%s at %i>" % (self.type, self.pos)


#### Tokenizer


class TokenMacros:
    unicode_escape = r"\\([0-9a-f]{1,6})(?:\r\n|[ \n\r\t\f])?"
    escape = unicode_escape + r"|\\[^\n\r\f0-9a-f]"
    string_escape = r"\\(?:\n|\r\n|\r|\f)|" + escape
    nonascii = r"[^\0-\177]"
    nmchar = "[_a-z0-9-]|%s|%s" % (escape, nonascii)
    nmstart = "[_a-z]|%s|%s" % (escape, nonascii)


def _compile(pattern):
    return re.compile(pattern % vars(TokenMacros), re.IGNORECASE).match


_match_whitespace = _compile(r"[ \t\r\n\f]+")
_match_number = _compile(r"[+-]?(?:[0-9]*\.[0-9]+|[0-9]+)")
_match_hash = _compile("#(?:%(nmchar)s)+")
_match_ident = _compile("-?(?:%(nmstart)s)(?:%(nmchar)s)*")
_match_string_by_quote = {
    "'": _compile(r"([^\n\r\f\\']|%(string_escape)s)*"),
    '"': _compile(r'([^\n\r\f\\"]|%(string_escape)s)*'),
}

_sub_simple_escape = re.compile(r"\\(.)").sub
_sub_unicode_escape = re.compile(TokenMacros.unicode_escape, re.I).sub
_sub_newline_escape = re.compile(r"\\(?:\n|\r\n|\r|\f)").sub

# Same as r'\1', but faster on CPython
_replace_simple = operator.methodcaller("group", 1)


def _replace_unicode(match):
    codepoint = int(match.group(1), 16)
    if codepoint > sys.maxunicode:
        codepoint = 0xFFFD
    return _unichr(codepoint)


def unescape_ident(value):
    value = _sub_unicode_escape(_replace_unicode, value)
    value = _sub_simple_escape(_replace_simple, value)
    return value


def tokenize(s):
    pos = 0
    len_s = len(s)
    while pos < len_s:
        match = _match_whitespace(s, pos=pos)
        if match:
            yield Token("S", " ", pos)
            pos = match.end()
            continue

        match = _match_ident(s, pos=pos)
        if match:
            value = _sub_simple_escape(
                _replace_simple, _sub_unicode_escape(_replace_unicode, match.group())
            )
            yield Token("IDENT", value, pos)
            pos = match.end()
            continue

        match = _match_hash(s, pos=pos)
        if match:
            value = _sub_simple_escape(
                _replace_simple, _sub_unicode_escape(_replace_unicode, match.group()[1:])
            )
            yield Token("HASH", value, pos)
            pos = match.end()
            continue

        quote = s[pos]
        if quote in _match_string_by_quote:
            match = _match_string_by_quote[quote](s, pos=pos + 1)
            assert match, "Should have found at least an empty match"
            end_pos = match.end()
            if end_pos == len_s:
                raise SelectorSyntaxError("Unclosed string at %s" % pos)
            if s[end_pos] != quote:
                raise SelectorSyntaxError("Invalid string at %s" % pos)
            value = _sub_simple_escape(
                _replace_simple,
                _sub_unicode_escape(_replace_unicode, _sub_newline_escape("", match.group())),
            )
            yield Token("STRING", value, pos)
            pos = end_pos + 1
            continue

        match = _match_number(s, pos=pos)
        if match:
            value = match.group()
            yield Token("NUMBER", value, pos)
            pos = match.end()
            continue

        pos2 = pos + 2
        if s[pos:pos2] == "/*":
            pos = s.find("*/", pos2)
            if pos == -1:
                pos = len_s
            else:
                pos += 2
            continue

        yield Token("DELIM", s[pos], pos)
        pos += 1

    assert pos == len_s
    yield EOFToken(pos)


class TokenStream:
    def __init__(self, tokens, source=None):
        self.used = []
        self.tokens = iter(tokens)
        self.source = source
        self.peeked = None
        self._peeking = False
        try:
            self.next_token = self.tokens.next
        except AttributeError:
            # Python 3
            self.next_token = self.tokens.__next__

    def next(self):
        if self._peeking:
            self._peeking = False
            self.used.append(self.peeked)
            return self.peeked
        else:
            next = self.next_token()
            self.used.append(next)
            return next

    def peek(self):
        if not self._peeking:
            self.peeked = self.next_token()
            self._peeking = True
        return self.peeked

    def next_ident(self):
        next = self.next()
        if next.type != "IDENT":
            raise SelectorSyntaxError("Expected ident, got %s" % (next,))
        return next.value

    def next_ident_or_star(self):
        next = self.next()
        if next.type == "IDENT":
            return next.value
        elif next == ("DELIM", "*"):
            return None
        else:
            raise SelectorSyntaxError("Expected ident or '*', got %s" % (next,))

    def skip_whitespace(self):
        peek = self.peek()
        if peek.type == "S":
            self.next()<|MERGE_RESOLUTION|>--- conflicted
+++ resolved
@@ -621,23 +621,17 @@
                 continue
             if stream.peek() != ("DELIM", "("):
                 result = Pseudo(result, ident)
-<<<<<<< HEAD
-                if result.__repr__() == 'Pseudo[Element[*]:scope]':
-                    if not (len(stream.used) == 2 or
-                            (len(stream.used) == 3 and
-                             stream.used[0].type == 'S') or
-                            (len(stream.used) >= 3 and
-                             stream.used[-3].is_delim(',')) or
-                            (len(stream.used) >= 4 and
-                             stream.used[-3].type == 'S' and
-                             stream.used[-4].is_delim(','))):
-=======
                 if repr(result) == "Pseudo[Element[*]:scope]":
                     if not (
                         len(stream.used) == 2
                         or (len(stream.used) == 3 and stream.used[0].type == "S")
+                        or (len(stream.used) >= 3 and stream.used[-3].is_delim(","))
+                        or (
+                            len(stream.used) >= 4
+                            and stream.used[-3].type == "S"
+                            and stream.used[-4].is_delim(",")
+                        )
                     ):
->>>>>>> 1514eff0
                         raise SelectorSyntaxError(
                             'Got immediate child pseudo-element ":scope" '
                             "not at the start of a selector"
