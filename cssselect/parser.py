--- conflicted
+++ resolved
@@ -695,7 +695,6 @@
             raise SelectorSyntaxError("Expected an argument, got %s" % (next,))
 
 
-<<<<<<< HEAD
 def parse_function_arguments(stream):
     arguments = []
     while 1:
@@ -715,7 +714,8 @@
 
         else:
             raise SelectorSyntaxError("Expected an argument, got %s" % (next,))
-=======
+
+
 def parse_relative_selector(stream):
     stream.skip_whitespace()
     subselector = ""
@@ -737,7 +737,6 @@
         else:
             raise SelectorSyntaxError("Expected an argument, got %s" % (next,))
         next = stream.next()
->>>>>>> 96e53a58
 
 
 def parse_simple_selector_arguments(stream):
