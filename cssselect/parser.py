--- conflicted
+++ resolved
@@ -327,13 +327,8 @@
             selector_arguments.append(selarg.lstrip("*"))
         return "%s:is(%s)" % (self.selector.canonical(), ", ".join(map(str, selector_arguments)))
 
-<<<<<<< HEAD
-    def specificity(self) -> Tuple[int, int, int]:
-        return max([x.specificity() for x in self.selector_list])
-=======
-    def specificity(self):
+    def specificity(self) -> Tuple[int, int, int]:
         return max(x.specificity() for x in self.selector_list)
->>>>>>> 48bbfb1f
 
 
 class SpecificityAdjustment:
@@ -487,13 +482,8 @@
         return a, b, c
 
 
-<<<<<<< HEAD
-class CombinedSelector(object):
+class CombinedSelector:
     def __init__(self, selector: Tree, combinator: str, subselector: Tree) -> None:
-=======
-class CombinedSelector:
-    def __init__(self, selector, combinator, subselector):
->>>>>>> 48bbfb1f
         assert selector is not None
         self.selector = selector
         self.combinator = combinator
@@ -1028,15 +1018,9 @@
     yield EOFToken(pos)
 
 
-<<<<<<< HEAD
-class TokenStream(object):
+class TokenStream:
     def __init__(self, tokens: Iterable[Token], source: Optional[str] = None) -> None:
         self.used: List[Token] = []
-=======
-class TokenStream:
-    def __init__(self, tokens, source=None):
-        self.used = []
->>>>>>> 48bbfb1f
         self.tokens = iter(tokens)
         self.source = source
         self.peeked: Optional[Token] = None
