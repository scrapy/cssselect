--- conflicted
+++ resolved
@@ -56,7 +56,9 @@
     "Pseudo",
     "Attrib",
     "Negation",
+    "Relation",
     "Matching",
+    "SpecificityAdjustment",
     "CombinedSelector",
 ]
 PseudoElement = Union["FunctionalPseudoElement", str]
@@ -272,31 +274,31 @@
     Represents selector:has(subselector)
     """
 
-    def __init__(self, selector, combinator, subselector):
+    def __init__(self, selector: Tree, combinator: "Token", subselector: Selector):
         self.selector = selector
         self.combinator = combinator
         self.subselector = subselector
 
-    def __repr__(self):
+    def __repr__(self) -> str:
         return "%s[%r:has(%r)]" % (
             self.__class__.__name__,
             self.selector,
             self.subselector,
         )
 
-    def canonical(self):
+    def canonical(self) -> str:
         try:
-            subsel = self.subselector[0].canonical()
+            subsel = self.subselector[0].canonical()  # type: ignore
         except TypeError:
             subsel = self.subselector.canonical()
         if len(subsel) > 1:
             subsel = subsel.lstrip("*")
         return "%s:has(%s)" % (self.selector.canonical(), subsel)
 
-    def specificity(self):
+    def specificity(self) -> Tuple[int, int, int]:
         a1, b1, c1 = self.selector.specificity()
         try:
-            a2, b2, c2 = self.subselector[-1].specificity()
+            a2, b2, c2 = self.subselector[-1].specificity()  # type: ignore
         except TypeError:
             a2, b2, c2 = self.subselector.specificity()
         return a1 + a2, b1 + b2, c1 + c2
@@ -335,18 +337,18 @@
     Same as selector:is(selector_list), but its specificity is always 0
     """
 
-    def __init__(self, selector, selector_list):
+    def __init__(self, selector: Tree, selector_list: List[Tree]):
         self.selector = selector
         self.selector_list = selector_list
 
-    def __repr__(self):
+    def __repr__(self) -> str:
         return "%s[%r:where(%s)]" % (
             self.__class__.__name__,
             self.selector,
             ", ".join(map(repr, self.selector_list)),
         )
 
-    def canonical(self):
+    def canonical(self) -> str:
         selector_arguments = []
         for s in self.selector_list:
             selarg = s.canonical()
@@ -356,7 +358,7 @@
             ", ".join(map(str, selector_arguments)),
         )
 
-    def specificity(self):
+    def specificity(self) -> Tuple[int, int, int]:
         return 0, 0, 0
 
 
@@ -716,10 +718,7 @@
             raise SelectorSyntaxError("Expected an argument, got %s" % (next,))
 
 
-<<<<<<< HEAD
-def parse_simple_selector_arguments(stream: "TokenStream") -> List[Tree]:
-=======
-def parse_relative_selector(stream):
+def parse_relative_selector(stream: "TokenStream") -> Tuple["Token", Selector]:
     stream.skip_whitespace()
     subselector = ""
     next = stream.next()
@@ -733,7 +732,7 @@
 
     while 1:
         if next.type in ("IDENT", "STRING", "NUMBER") or next in [("DELIM", "."), ("DELIM", "*")]:
-            subselector += next.value
+            subselector += typing.cast(str, next.value)
         elif next == ("DELIM", ")"):
             result = parse(subselector)
             return combinator, result[0]
@@ -742,8 +741,7 @@
         next = stream.next()
 
 
-def parse_simple_selector_arguments(stream):
->>>>>>> f564dfd9
+def parse_simple_selector_arguments(stream: "TokenStream") -> List[Tree]:
     arguments = []
     while 1:
         result, pseudo_element = parse_simple_selector(stream, True)
