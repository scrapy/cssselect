# -*- coding: utf-8 -*-
"""
    cssselect.parser
    ================

    Tokenizer, parser and parsed objects for CSS selectors.


    :copyright: (c) 2007-2012 Ian Bicking and contributors.
                See AUTHORS for more details.
    :license: BSD, see LICENSE for more details.

"""

import sys
import re
import operator
import typing
from typing import Callable, Iterable, Iterator, List, Optional, Sequence, Tuple, Union


<<<<<<< HEAD
if sys.version_info[0] < 3:
    _unicode = unicode
    _unichr = unichr
else:
    _unicode = str
    _unichr = chr


def ascii_lower(string: str) -> str:
=======
def ascii_lower(string):
>>>>>>> f1fcf2b1
    """Lower-case, but only in the ASCII range."""
    return string.encode("utf8").lower().decode("utf8")


class SelectorError(Exception):
    """Common parent for :class:`SelectorSyntaxError` and
    :class:`ExpressionError`.

    You can just use ``except SelectorError:`` when calling
    :meth:`~GenericTranslator.css_to_xpath` and handle both exceptions types.

    """


class SelectorSyntaxError(SelectorError, SyntaxError):
    """Parsing a selector that does not match the grammar."""


#### Parsed objects

Tree = Union[
    "Element",
    "Hash",
    "Class",
    "Function",
    "Pseudo",
    "Attrib",
    "Negation",
    "Relation",
    "Matching",
    "SpecificityAdjustment",
    "CombinedSelector",
]
PseudoElement = Union["FunctionalPseudoElement", str]


class Selector:
    """
    Represents a parsed selector.

    :meth:`~GenericTranslator.selector_to_xpath` accepts this object,
    but ignores :attr:`pseudo_element`. It is the user’s responsibility
    to account for pseudo-elements and reject selectors with unknown
    or unsupported pseudo-elements.

    """

    def __init__(self, tree: Tree, pseudo_element: Optional[PseudoElement] = None) -> None:
        self.parsed_tree = tree
        if pseudo_element is not None and not isinstance(pseudo_element, FunctionalPseudoElement):
            pseudo_element = ascii_lower(pseudo_element)
        #: A :class:`FunctionalPseudoElement`,
        #: or the identifier for the pseudo-element as a string,
        #  or ``None``.
        #:
        #: +-------------------------+----------------+--------------------------------+
        #: |                         | Selector       | Pseudo-element                 |
        #: +=========================+================+================================+
        #: | CSS3 syntax             | ``a::before``  | ``'before'``                   |
        #: +-------------------------+----------------+--------------------------------+
        #: | Older syntax            | ``a:before``   | ``'before'``                   |
        #: +-------------------------+----------------+--------------------------------+
        #: | From the Lists3_ draft, | ``li::marker`` | ``'marker'``                   |
        #: | not in Selectors3       |                |                                |
        #: +-------------------------+----------------+--------------------------------+
        #: | Invalid pseudo-class    | ``li:marker``  | ``None``                       |
        #: +-------------------------+----------------+--------------------------------+
        #: | Functional              | ``a::foo(2)``  | ``FunctionalPseudoElement(…)`` |
        #: +-------------------------+----------------+--------------------------------+
        #:
        #: .. _Lists3: http://www.w3.org/TR/2011/WD-css3-lists-20110524/#marker-pseudoelement
        self.pseudo_element = pseudo_element

    def __repr__(self) -> str:
        if isinstance(self.pseudo_element, FunctionalPseudoElement):
            pseudo_element = repr(self.pseudo_element)
        elif self.pseudo_element:
            pseudo_element = "::%s" % self.pseudo_element
        else:
            pseudo_element = ""
        return "%s[%r%s]" % (self.__class__.__name__, self.parsed_tree, pseudo_element)

    def canonical(self) -> str:
        """Return a CSS representation for this selector (a string)"""
        if isinstance(self.pseudo_element, FunctionalPseudoElement):
            pseudo_element = "::%s" % self.pseudo_element.canonical()
        elif self.pseudo_element:
            pseudo_element = "::%s" % self.pseudo_element
        else:
            pseudo_element = ""
        res = "%s%s" % (self.parsed_tree.canonical(), pseudo_element)
        if len(res) > 1:
            res = res.lstrip("*")
        return res

    def specificity(self) -> Tuple[int, int, int]:
        """Return the specificity_ of this selector as a tuple of 3 integers.

        .. _specificity: http://www.w3.org/TR/selectors/#specificity

        """
        a, b, c = self.parsed_tree.specificity()
        if self.pseudo_element:
            c += 1
        return a, b, c


class Class:
    """
    Represents selector.class_name
    """

    def __init__(self, selector: Tree, class_name: str) -> None:
        self.selector = selector
        self.class_name = class_name

    def __repr__(self) -> str:
        return "%s[%r.%s]" % (self.__class__.__name__, self.selector, self.class_name)

    def canonical(self) -> str:
        return "%s.%s" % (self.selector.canonical(), self.class_name)

    def specificity(self) -> Tuple[int, int, int]:
        a, b, c = self.selector.specificity()
        b += 1
        return a, b, c


class FunctionalPseudoElement:
    """
    Represents selector::name(arguments)

    .. attribute:: name

        The name (identifier) of the pseudo-element, as a string.

    .. attribute:: arguments

        The arguments of the pseudo-element, as a list of tokens.

        **Note:** tokens are not part of the public API,
        and may change between cssselect versions.
        Use at your own risks.

    """

    def __init__(self, name: str, arguments: Sequence["Token"]):
        self.name = ascii_lower(name)
        self.arguments = arguments

    def __repr__(self) -> str:
        return "%s[::%s(%r)]" % (
            self.__class__.__name__,
            self.name,
            [token.value for token in self.arguments],
        )

    def argument_types(self) -> List[str]:
        return [token.type for token in self.arguments]

    def canonical(self) -> str:
        args = "".join(token.css() for token in self.arguments)
        return "%s(%s)" % (self.name, args)


class Function:
    """
    Represents selector:name(expr)
    """

    def __init__(self, selector: Tree, name: str, arguments: Sequence["Token"]) -> None:
        self.selector = selector
        self.name = ascii_lower(name)
        self.arguments = arguments

    def __repr__(self) -> str:
        return "%s[%r:%s(%r)]" % (
            self.__class__.__name__,
            self.selector,
            self.name,
            [token.value for token in self.arguments],
        )

    def argument_types(self) -> List[str]:
        return [token.type for token in self.arguments]

    def canonical(self) -> str:
        args = "".join(token.css() for token in self.arguments)
        return "%s:%s(%s)" % (self.selector.canonical(), self.name, args)

    def specificity(self) -> Tuple[int, int, int]:
        a, b, c = self.selector.specificity()
        b += 1
        return a, b, c


class Pseudo:
    """
    Represents selector:ident
    """

    def __init__(self, selector: Tree, ident: str) -> None:
        self.selector = selector
        self.ident = ascii_lower(ident)

    def __repr__(self) -> str:
        return "%s[%r:%s]" % (self.__class__.__name__, self.selector, self.ident)

    def canonical(self) -> str:
        return "%s:%s" % (self.selector.canonical(), self.ident)

    def specificity(self) -> Tuple[int, int, int]:
        a, b, c = self.selector.specificity()
        b += 1
        return a, b, c


class Negation:
    """
    Represents selector:not(subselector)
    """

    def __init__(self, selector: Tree, subselector: Tree) -> None:
        self.selector = selector
        self.subselector = subselector

    def __repr__(self) -> str:
        return "%s[%r:not(%r)]" % (self.__class__.__name__, self.selector, self.subselector)

    def canonical(self) -> str:
        subsel = self.subselector.canonical()
        if len(subsel) > 1:
            subsel = subsel.lstrip("*")
        return "%s:not(%s)" % (self.selector.canonical(), subsel)

    def specificity(self) -> Tuple[int, int, int]:
        a1, b1, c1 = self.selector.specificity()
        a2, b2, c2 = self.subselector.specificity()
        return a1 + a2, b1 + b2, c1 + c2


class Relation:
    """
    Represents selector:has(subselector)
    """

    def __init__(self, selector: Tree, combinator: "Token", subselector: Selector):
        self.selector = selector
        self.combinator = combinator
        self.subselector = subselector

    def __repr__(self) -> str:
        return "%s[%r:has(%r)]" % (
            self.__class__.__name__,
            self.selector,
            self.subselector,
        )

    def canonical(self) -> str:
        try:
            subsel = self.subselector[0].canonical()  # type: ignore
        except TypeError:
            subsel = self.subselector.canonical()
        if len(subsel) > 1:
            subsel = subsel.lstrip("*")
        return "%s:has(%s)" % (self.selector.canonical(), subsel)

    def specificity(self) -> Tuple[int, int, int]:
        a1, b1, c1 = self.selector.specificity()
        try:
            a2, b2, c2 = self.subselector[-1].specificity()  # type: ignore
        except TypeError:
            a2, b2, c2 = self.subselector.specificity()
        return a1 + a2, b1 + b2, c1 + c2


class Matching:
    """
    Represents selector:is(selector_list)
    """

    def __init__(self, selector: Tree, selector_list: Iterable[Tree]):
        self.selector = selector
        self.selector_list = selector_list

    def __repr__(self) -> str:
        return "%s[%r:is(%s)]" % (
            self.__class__.__name__,
            self.selector,
            ", ".join(map(repr, self.selector_list)),
        )

    def canonical(self) -> str:
        selector_arguments = []
        for s in self.selector_list:
            selarg = s.canonical()
            selector_arguments.append(selarg.lstrip("*"))
        return "%s:is(%s)" % (self.selector.canonical(), ", ".join(map(str, selector_arguments)))

    def specificity(self) -> Tuple[int, int, int]:
        return max(x.specificity() for x in self.selector_list)


class SpecificityAdjustment:
    """
    Represents selector:where(selector_list)
    Same as selector:is(selector_list), but its specificity is always 0
    """

    def __init__(self, selector: Tree, selector_list: List[Tree]):
        self.selector = selector
        self.selector_list = selector_list

    def __repr__(self) -> str:
        return "%s[%r:where(%s)]" % (
            self.__class__.__name__,
            self.selector,
            ", ".join(map(repr, self.selector_list)),
        )

    def canonical(self) -> str:
        selector_arguments = []
        for s in self.selector_list:
            selarg = s.canonical()
            selector_arguments.append(selarg.lstrip("*"))
        return "%s:where(%s)" % (
            self.selector.canonical(),
            ", ".join(map(str, selector_arguments)),
        )

    def specificity(self) -> Tuple[int, int, int]:
        return 0, 0, 0


class Attrib:
    """
    Represents selector[namespace|attrib operator value]
    """

    @typing.overload
    def __init__(
        self,
        selector: Tree,
        namespace: Optional[str],
        attrib: str,
        operator: 'typing.Literal["exists"]',
        value: None,
    ) -> None:
        ...

    @typing.overload
    def __init__(
        self, selector: Tree, namespace: Optional[str], attrib: str, operator: str, value: "Token"
    ) -> None:
        ...

    def __init__(
        self,
        selector: Tree,
        namespace: Optional[str],
        attrib: str,
        operator: str,
        value: Optional["Token"],
    ) -> None:
        self.selector = selector
        self.namespace = namespace
        self.attrib = attrib
        self.operator = operator
        self.value = value

    def __repr__(self) -> str:
        if self.namespace:
            attrib = "%s|%s" % (self.namespace, self.attrib)
        else:
            attrib = self.attrib
        if self.operator == "exists":
            return "%s[%r[%s]]" % (self.__class__.__name__, self.selector, attrib)
        else:
            return "%s[%r[%s %s %r]]" % (
                self.__class__.__name__,
                self.selector,
                attrib,
                self.operator,
                typing.cast("Token", self.value).value,
            )

    def canonical(self) -> str:
        if self.namespace:
            attrib = "%s|%s" % (self.namespace, self.attrib)
        else:
            attrib = self.attrib

        if self.operator == "exists":
            op = attrib
        else:
            op = "%s%s%s" % (attrib, self.operator, typing.cast("Token", self.value).css())

        return "%s[%s]" % (self.selector.canonical(), op)

    def specificity(self) -> Tuple[int, int, int]:
        a, b, c = self.selector.specificity()
        b += 1
        return a, b, c


class Element:
    """
    Represents namespace|element

    `None` is for the universal selector '*'

    """

    def __init__(self, namespace: Optional[str] = None, element: Optional[str] = None) -> None:
        self.namespace = namespace
        self.element = element

    def __repr__(self) -> str:
        return "%s[%s]" % (self.__class__.__name__, self.canonical())

    def canonical(self) -> str:
        element = self.element or "*"
        if self.namespace:
            element = "%s|%s" % (self.namespace, element)
        return element

    def specificity(self) -> Tuple[int, int, int]:
        if self.element:
            return 0, 0, 1
        else:
            return 0, 0, 0


class Hash:
    """
    Represents selector#id
    """

    def __init__(self, selector: Tree, id: str) -> None:
        self.selector = selector
        self.id = id

    def __repr__(self) -> str:
        return "%s[%r#%s]" % (self.__class__.__name__, self.selector, self.id)

    def canonical(self) -> str:
        return "%s#%s" % (self.selector.canonical(), self.id)

    def specificity(self) -> Tuple[int, int, int]:
        a, b, c = self.selector.specificity()
        a += 1
        return a, b, c


class CombinedSelector:
    def __init__(self, selector: Tree, combinator: str, subselector: Tree) -> None:
        assert selector is not None
        self.selector = selector
        self.combinator = combinator
        self.subselector = subselector

    def __repr__(self) -> str:
        if self.combinator == " ":
            comb = "<followed>"
        else:
            comb = self.combinator
        return "%s[%r %s %r]" % (self.__class__.__name__, self.selector, comb, self.subselector)

    def canonical(self) -> str:
        subsel = self.subselector.canonical()
        if len(subsel) > 1:
            subsel = subsel.lstrip("*")
        return "%s %s %s" % (self.selector.canonical(), self.combinator, subsel)

    def specificity(self) -> Tuple[int, int, int]:
        a1, b1, c1 = self.selector.specificity()
        a2, b2, c2 = self.subselector.specificity()
        return a1 + a2, b1 + b2, c1 + c2


#### Parser

# foo
_el_re = re.compile(r"^[ \t\r\n\f]*([a-zA-Z]+)[ \t\r\n\f]*$")

# foo#bar or #bar
_id_re = re.compile(r"^[ \t\r\n\f]*([a-zA-Z]*)#([a-zA-Z0-9_-]+)[ \t\r\n\f]*$")

# foo.bar or .bar
_class_re = re.compile(r"^[ \t\r\n\f]*([a-zA-Z]*)\.([a-zA-Z][a-zA-Z0-9_-]*)[ \t\r\n\f]*$")


def parse(css: str) -> List[Selector]:
    """Parse a CSS *group of selectors*.

    If you don't care about pseudo-elements or selector specificity,
    you can skip this and use :meth:`~GenericTranslator.css_to_xpath`.

    :param css:
        A *group of selectors* as an Unicode string.
    :raises:
        :class:`SelectorSyntaxError` on invalid selectors.
    :returns:
        A list of parsed :class:`Selector` objects, one for each
        selector in the comma-separated group.

    """
    # Fast path for simple cases
    match = _el_re.match(css)
    if match:
        return [Selector(Element(element=match.group(1)))]
    match = _id_re.match(css)
    if match is not None:
        return [Selector(Hash(Element(element=match.group(1) or None), match.group(2)))]
    match = _class_re.match(css)
    if match is not None:
        return [Selector(Class(Element(element=match.group(1) or None), match.group(2)))]

    stream = TokenStream(tokenize(css))
    stream.source = css
    return list(parse_selector_group(stream))


#    except SelectorSyntaxError:
#        e = sys.exc_info()[1]
#        message = "%s at %s -> %r" % (
#            e, stream.used, stream.peek())
#        e.msg = message
#        e.args = tuple([message])
#        raise


def parse_selector_group(stream: "TokenStream") -> Iterator[Selector]:
    stream.skip_whitespace()
    while 1:
        yield Selector(*parse_selector(stream))
        if stream.peek() == ("DELIM", ","):
            stream.next()
            stream.skip_whitespace()
        else:
            break


def parse_selector(stream: "TokenStream") -> Tuple[Tree, Optional[PseudoElement]]:
    result, pseudo_element = parse_simple_selector(stream)
    while 1:
        stream.skip_whitespace()
        peek = stream.peek()
        if peek in (("EOF", None), ("DELIM", ",")):
            break
        if pseudo_element:
            raise SelectorSyntaxError(
                "Got pseudo-element ::%s not at the end of a selector" % pseudo_element
            )
        if peek.is_delim("+", ">", "~"):
            # A combinator
            combinator = typing.cast(str, stream.next().value)
            stream.skip_whitespace()
        else:
            # By exclusion, the last parse_simple_selector() ended
            # at peek == ' '
            combinator = " "
        next_selector, pseudo_element = parse_simple_selector(stream)
        result = CombinedSelector(result, combinator, next_selector)
    return result, pseudo_element


def parse_simple_selector(
    stream: "TokenStream", inside_negation: bool = False
) -> Tuple[Tree, Optional[PseudoElement]]:
    stream.skip_whitespace()
    selector_start = len(stream.used)
    peek = stream.peek()
    if peek.type == "IDENT" or peek == ("DELIM", "*"):
        if peek.type == "IDENT":
            namespace = stream.next().value
        else:
            stream.next()
            namespace = None
        if stream.peek() == ("DELIM", "|"):
            stream.next()
            element = stream.next_ident_or_star()
        else:
            element = namespace
            namespace = None
    else:
        element = namespace = None
    result: Tree = Element(namespace, element)
    pseudo_element: Optional[PseudoElement] = None
    while 1:
        peek = stream.peek()
        if (
            peek.type in ("S", "EOF")
            or peek.is_delim(",", "+", ">", "~")
            or (inside_negation and peek == ("DELIM", ")"))
        ):
            break
        if pseudo_element:
            raise SelectorSyntaxError(
                "Got pseudo-element ::%s not at the end of a selector" % pseudo_element
            )
        if peek.type == "HASH":
            result = Hash(result, typing.cast(str, stream.next().value))
        elif peek == ("DELIM", "."):
            stream.next()
            result = Class(result, stream.next_ident())
        elif peek == ("DELIM", "|"):
            stream.next()
            result = Element(None, stream.next_ident())
        elif peek == ("DELIM", "["):
            stream.next()
            result = parse_attrib(result, stream)
        elif peek == ("DELIM", ":"):
            stream.next()
            if stream.peek() == ("DELIM", ":"):
                stream.next()
                pseudo_element = stream.next_ident()
                if stream.peek() == ("DELIM", "("):
                    stream.next()
                    pseudo_element = FunctionalPseudoElement(
                        pseudo_element, parse_arguments(stream)
                    )
                continue
            ident = stream.next_ident()
            if ident.lower() in ("first-line", "first-letter", "before", "after"):
                # Special case: CSS 2.1 pseudo-elements can have a single ':'
                # Any new pseudo-element must have two.
                pseudo_element = str(ident)
                continue
            if stream.peek() != ("DELIM", "("):
                result = Pseudo(result, ident)
                if repr(result) == "Pseudo[Element[*]:scope]":
                    if not (
                        len(stream.used) == 2
                        or (len(stream.used) == 3 and stream.used[0].type == "S")
                        or (len(stream.used) >= 3 and stream.used[-3].is_delim(","))
                        or (
                            len(stream.used) >= 4
                            and stream.used[-3].type == "S"
                            and stream.used[-4].is_delim(",")
                        )
                    ):
                        raise SelectorSyntaxError(
                            'Got immediate child pseudo-element ":scope" '
                            "not at the start of a selector"
                        )
                continue
            stream.next()
            stream.skip_whitespace()
            if ident.lower() == "not":
                if inside_negation:
                    raise SelectorSyntaxError("Got nested :not()")
                argument, argument_pseudo_element = parse_simple_selector(
                    stream, inside_negation=True
                )
                next = stream.next()
                if argument_pseudo_element:
                    raise SelectorSyntaxError(
                        "Got pseudo-element ::%s inside :not() at %s"
                        % (argument_pseudo_element, next.pos)
                    )
                if next != ("DELIM", ")"):
                    raise SelectorSyntaxError("Expected ')', got %s" % (next,))
                result = Negation(result, argument)
            elif ident.lower() == "has":
                combinator, arguments = parse_relative_selector(stream)
                result = Relation(result, combinator, arguments)

            elif ident.lower() in ("matches", "is"):
                selectors = parse_simple_selector_arguments(stream)
                result = Matching(result, selectors)
            elif ident.lower() == "where":
                selectors = parse_simple_selector_arguments(stream)
                result = SpecificityAdjustment(result, selectors)
            else:
                result = Function(result, ident, parse_arguments(stream))
        else:
            raise SelectorSyntaxError("Expected selector, got %s" % (peek,))
    if len(stream.used) == selector_start:
        raise SelectorSyntaxError("Expected selector, got %s" % (stream.peek(),))
    return result, pseudo_element


def parse_arguments(stream: "TokenStream") -> List["Token"]:
    arguments: List["Token"] = []
    while 1:
        stream.skip_whitespace()
        next = stream.next()
        if next.type in ("IDENT", "STRING", "NUMBER") or next in [("DELIM", "+"), ("DELIM", "-")]:
            arguments.append(next)
        elif next == ("DELIM", ")"):
            return arguments
        else:
            raise SelectorSyntaxError("Expected an argument, got %s" % (next,))


def parse_relative_selector(stream: "TokenStream") -> Tuple["Token", Selector]:
    stream.skip_whitespace()
    subselector = ""
    next = stream.next()

    if next in [("DELIM", "+"), ("DELIM", "-"), ("DELIM", ">"), ("DELIM", "~")]:
        combinator = next
        stream.skip_whitespace()
        next = stream.next()
    else:
        combinator = Token("DELIM", " ", pos=0)

    while 1:
        if next.type in ("IDENT", "STRING", "NUMBER") or next in [("DELIM", "."), ("DELIM", "*")]:
            subselector += typing.cast(str, next.value)
        elif next == ("DELIM", ")"):
            result = parse(subselector)
            return combinator, result[0]
        else:
            raise SelectorSyntaxError("Expected an argument, got %s" % (next,))
        next = stream.next()


def parse_simple_selector_arguments(stream: "TokenStream") -> List[Tree]:
    arguments = []
    while 1:
        result, pseudo_element = parse_simple_selector(stream, True)
        if pseudo_element:
            raise SelectorSyntaxError(
                "Got pseudo-element ::%s inside function" % (pseudo_element,)
            )
        stream.skip_whitespace()
        next = stream.next()
        if next in (("EOF", None), ("DELIM", ",")):
            stream.next()
            stream.skip_whitespace()
            arguments.append(result)
        elif next == ("DELIM", ")"):
            arguments.append(result)
            break
        else:
            raise SelectorSyntaxError("Expected an argument, got %s" % (next,))
    return arguments


def parse_attrib(selector: Tree, stream: "TokenStream") -> Attrib:
    stream.skip_whitespace()
    attrib = stream.next_ident_or_star()
    if attrib is None and stream.peek() != ("DELIM", "|"):
        raise SelectorSyntaxError("Expected '|', got %s" % (stream.peek(),))
    namespace: Optional[str]
    op: Optional[str]
    if stream.peek() == ("DELIM", "|"):
        stream.next()
        if stream.peek() == ("DELIM", "="):
            namespace = None
            stream.next()
            op = "|="
        else:
            namespace = attrib
            attrib = stream.next_ident()
            op = None
    else:
        namespace = op = None
    if op is None:
        stream.skip_whitespace()
        next = stream.next()
        if next == ("DELIM", "]"):
            return Attrib(selector, namespace, typing.cast(str, attrib), "exists", None)
        elif next == ("DELIM", "="):
            op = "="
        elif next.is_delim("^", "$", "*", "~", "|", "!") and (stream.peek() == ("DELIM", "=")):
            op = typing.cast(str, next.value) + "="
            stream.next()
        else:
            raise SelectorSyntaxError("Operator expected, got %s" % (next,))
    stream.skip_whitespace()
    value = stream.next()
    if value.type not in ("IDENT", "STRING"):
        raise SelectorSyntaxError("Expected string or ident, got %s" % (value,))
    stream.skip_whitespace()
    next = stream.next()
    if next != ("DELIM", "]"):
        raise SelectorSyntaxError("Expected ']', got %s" % (next,))
    return Attrib(selector, namespace, typing.cast(str, attrib), op, value)


def parse_series(tokens: Iterable["Token"]) -> Tuple[int, int]:
    """
    Parses the arguments for :nth-child() and friends.

    :raises: A list of tokens
    :returns: :``(a, b)``

    """
    for token in tokens:
        if token.type == "STRING":
            raise ValueError("String tokens not allowed in series.")
    s = "".join(typing.cast(str, token.value) for token in tokens).strip()
    if s == "odd":
        return 2, 1
    elif s == "even":
        return 2, 0
    elif s == "n":
        return 1, 0
    if "n" not in s:
        # Just b
        return 0, int(s)
    a, b = s.split("n", 1)
    a_as_int: int
    if not a:
        a_as_int = 1
    elif a == "-" or a == "+":
        a_as_int = int(a + "1")
    else:
        a_as_int = int(a)
    b_as_int: int
    if not b:
        b_as_int = 0
    else:
        b_as_int = int(b)
    return a_as_int, b_as_int


#### Token objects


class Token(Tuple[str, Optional[str]]):
    @typing.overload
    def __new__(
        cls,
        type_: 'typing.Literal["IDENT", "HASH", "STRING", "S", "DELIM", "NUMBER"]',
        value: str,
        pos: int,
    ) -> "Token":
        ...

    @typing.overload
    def __new__(cls, type_: 'typing.Literal["EOF"]', value: None, pos: int) -> "Token":
        ...

    def __new__(cls, type_: str, value: Optional[str], pos: int) -> "Token":
        obj = tuple.__new__(cls, (type_, value))
        obj.pos = pos
        return obj

    def __repr__(self) -> str:
        return "<%s '%s' at %i>" % (self.type, self.value, self.pos)

    def is_delim(self, *values: str) -> bool:
        return self.type == "DELIM" and self.value in values

    pos: int

    @property
    def type(self) -> str:
        return self[0]

    @property
    def value(self) -> Optional[str]:
        return self[1]

    def css(self) -> str:
        if self.type == "STRING":
            return repr(self.value)
        else:
            return typing.cast(str, self.value)


class EOFToken(Token):
    def __new__(cls, pos: int) -> "EOFToken":
        return typing.cast("EOFToken", Token.__new__(cls, "EOF", None, pos))

    def __repr__(self) -> str:
        return "<%s at %i>" % (self.type, self.pos)


#### Tokenizer


class TokenMacros:
    unicode_escape = r"\\([0-9a-f]{1,6})(?:\r\n|[ \n\r\t\f])?"
    escape = unicode_escape + r"|\\[^\n\r\f0-9a-f]"
    string_escape = r"\\(?:\n|\r\n|\r|\f)|" + escape
    nonascii = r"[^\0-\177]"
    nmchar = "[_a-z0-9-]|%s|%s" % (escape, nonascii)
    nmstart = "[_a-z]|%s|%s" % (escape, nonascii)


if typing.TYPE_CHECKING:

    class MatchFunc(typing.Protocol):
        def __call__(
            self, string: str, pos: int = ..., endpos: int = ...
        ) -> Optional["re.Match[str]"]:
            ...


def _compile(pattern: str) -> "MatchFunc":
    return re.compile(pattern % vars(TokenMacros), re.IGNORECASE).match


_match_whitespace = _compile(r"[ \t\r\n\f]+")
_match_number = _compile(r"[+-]?(?:[0-9]*\.[0-9]+|[0-9]+)")
_match_hash = _compile("#(?:%(nmchar)s)+")
_match_ident = _compile("-?(?:%(nmstart)s)(?:%(nmchar)s)*")
_match_string_by_quote = {
    "'": _compile(r"([^\n\r\f\\']|%(string_escape)s)*"),
    '"': _compile(r'([^\n\r\f\\"]|%(string_escape)s)*'),
}

_sub_simple_escape = re.compile(r"\\(.)").sub
_sub_unicode_escape = re.compile(TokenMacros.unicode_escape, re.I).sub
_sub_newline_escape = re.compile(r"\\(?:\n|\r\n|\r|\f)").sub

# Same as r'\1', but faster on CPython
_replace_simple = operator.methodcaller("group", 1)


def _replace_unicode(match: "re.Match[str]") -> str:
    codepoint = int(match.group(1), 16)
    if codepoint > sys.maxunicode:
        codepoint = 0xFFFD
    return chr(codepoint)


def unescape_ident(value: str) -> str:
    value = _sub_unicode_escape(_replace_unicode, value)
    value = _sub_simple_escape(_replace_simple, value)
    return value


def tokenize(s: str) -> Iterator[Token]:
    pos = 0
    len_s = len(s)
    while pos < len_s:
        match = _match_whitespace(s, pos=pos)
        if match:
            yield Token("S", " ", pos)
            pos = match.end()
            continue

        match = _match_ident(s, pos=pos)
        if match:
            value = _sub_simple_escape(
                _replace_simple, _sub_unicode_escape(_replace_unicode, match.group())
            )
            yield Token("IDENT", value, pos)
            pos = match.end()
            continue

        match = _match_hash(s, pos=pos)
        if match:
            value = _sub_simple_escape(
                _replace_simple, _sub_unicode_escape(_replace_unicode, match.group()[1:])
            )
            yield Token("HASH", value, pos)
            pos = match.end()
            continue

        quote = s[pos]
        if quote in _match_string_by_quote:
            match = _match_string_by_quote[quote](s, pos=pos + 1)
            assert match, "Should have found at least an empty match"
            end_pos = match.end()
            if end_pos == len_s:
                raise SelectorSyntaxError("Unclosed string at %s" % pos)
            if s[end_pos] != quote:
                raise SelectorSyntaxError("Invalid string at %s" % pos)
            value = _sub_simple_escape(
                _replace_simple,
                _sub_unicode_escape(_replace_unicode, _sub_newline_escape("", match.group())),
            )
            yield Token("STRING", value, pos)
            pos = end_pos + 1
            continue

        match = _match_number(s, pos=pos)
        if match:
            value = match.group()
            yield Token("NUMBER", value, pos)
            pos = match.end()
            continue

        pos2 = pos + 2
        if s[pos:pos2] == "/*":
            pos = s.find("*/", pos2)
            if pos == -1:
                pos = len_s
            else:
                pos += 2
            continue

        yield Token("DELIM", s[pos], pos)
        pos += 1

    assert pos == len_s
    yield EOFToken(pos)


class TokenStream:
    def __init__(self, tokens: Iterable[Token], source: Optional[str] = None) -> None:
        self.used: List[Token] = []
        self.tokens = iter(tokens)
        self.source = source
        self.peeked: Optional[Token] = None
        self._peeking = False
        self.next_token = self.tokens.__next__

    def next(self) -> Token:
        if self._peeking:
            self._peeking = False
            self.used.append(typing.cast(Token, self.peeked))
            return typing.cast(Token, self.peeked)
        else:
            next = self.next_token()
            self.used.append(next)
            return next

    def peek(self) -> Token:
        if not self._peeking:
            self.peeked = self.next_token()
            self._peeking = True
        return typing.cast(Token, self.peeked)

    def next_ident(self) -> str:
        next = self.next()
        if next.type != "IDENT":
            raise SelectorSyntaxError("Expected ident, got %s" % (next,))
        return typing.cast(str, next.value)

    def next_ident_or_star(self) -> Optional[str]:
        next = self.next()
        if next.type == "IDENT":
            return next.value
        elif next == ("DELIM", "*"):
            return None
        else:
            raise SelectorSyntaxError("Expected ident or '*', got %s" % (next,))

    def skip_whitespace(self) -> None:
        peek = self.peek()
        if peek.type == "S":
            self.next()<|MERGE_RESOLUTION|>--- conflicted
+++ resolved
@@ -19,19 +19,7 @@
 from typing import Callable, Iterable, Iterator, List, Optional, Sequence, Tuple, Union
 
 
-<<<<<<< HEAD
-if sys.version_info[0] < 3:
-    _unicode = unicode
-    _unichr = unichr
-else:
-    _unicode = str
-    _unichr = chr
-
-
 def ascii_lower(string: str) -> str:
-=======
-def ascii_lower(string):
->>>>>>> f1fcf2b1
     """Lower-case, but only in the ASCII range."""
     return string.encode("utf8").lower().decode("utf8")
 
