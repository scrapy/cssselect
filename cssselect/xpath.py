--- conflicted
+++ resolved
@@ -386,7 +386,6 @@
 
     def xpath_indirect_adjacent_combinator(self, left, right):
         """right is a sibling after left, immediately or not"""
-<<<<<<< HEAD
         return left.join('/following-sibling::', right)
 
     def xpath_relation_descendant_combinator(self, left, right):
@@ -407,9 +406,6 @@
     def xpath_relation_indirect_adjacent_combinator(self, left, right):
         """right is a sibling after left, immediately or not; select left"""
         return left.join("[following-sibling::", right, closing_combiner="]")
-=======
-        return left.join("/following-sibling::", right)
->>>>>>> 9edc6c3f
 
     # Function: dispatch by function/pseudo-class name
 
