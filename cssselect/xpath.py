--- conflicted
+++ resolved
@@ -275,7 +275,6 @@
         else:
             return xpath.add_condition('0')
 
-<<<<<<< HEAD
     def xpath_relation(self, relation):
         xpath = self.xpath(relation.selector)
         combinator, *subselector = relation.subselector
@@ -289,7 +288,7 @@
             "xpath_relation_%s_combinator" % self.combinator_mapping[combinator.value],
         )
         return method(xpath, right)
-=======
+
     def xpath_matching(self, matching):
         xpath = self.xpath(matching.selector)
         exprs = [self.xpath(selector) for selector in matching.selector_list]
@@ -298,7 +297,6 @@
             if e.condition:
                 xpath.add_condition(e.condition, 'or')
         return xpath
->>>>>>> 599cbb50
 
     def xpath_function(self, function):
         """Translate a functional pseudo-class."""
