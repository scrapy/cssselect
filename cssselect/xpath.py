# -*- coding: utf-8 -*-
"""
    cssselect.xpath
    ===============

    Translation of parsed CSS selectors to XPath expressions.


    :copyright: (c) 2007-2012 Ian Bicking and contributors.
                See AUTHORS for more details.
    :license: BSD, see LICENSE for more details.

"""

import copy
import sys
import re

import typing
from typing import Optional

from cssselect.parser import (
    parse,
    parse_series,
    PseudoElement,
    Selector,
    SelectorError,
    Tree,
    Element,
    Hash,
    Class,
    Function,
    Pseudo,
    Attrib,
    Negation,
    Relation,
    Matching,
    SpecificityAdjustment,
    CombinedSelector,
)


if sys.version_info[0] < 3:
    _basestring = basestring
    _unicode = unicode
else:
    _basestring = str
    _unicode = str


class ExpressionError(SelectorError, RuntimeError):
    """Unknown or unsupported selector (eg. pseudo-class)."""


#### XPath Helpers


<<<<<<< HEAD
class XPathExpr(object):
    def __init__(
        self, path: str = "", element: str = "*", condition: str = "", star_prefix: bool = False
    ) -> None:
=======
class XPathExpr:
    def __init__(self, path="", element="*", condition="", star_prefix=False):
>>>>>>> 48bbfb1f
        self.path = path
        self.element = element
        self.condition = condition

    def __str__(self) -> str:
        path = _unicode(self.path) + _unicode(self.element)
        if self.condition:
            path += "[%s]" % self.condition
        return path

    def __repr__(self) -> str:
        return "%s[%s]" % (self.__class__.__name__, self)

    def add_condition(self, condition: str, conjuction: str = "and") -> "XPathExpr":
        if self.condition:
            self.condition = "(%s) %s (%s)" % (self.condition, conjuction, condition)
        else:
            self.condition = condition
        return self

    def add_name_test(self) -> None:
        if self.element == "*":
            # We weren't doing a test anyway
            return
        self.add_condition("name() = %s" % GenericTranslator.xpath_literal(self.element))
        self.element = "*"

    def add_star_prefix(self) -> None:
        """
        Append '*/' to the path to keep the context constrained
        to a single parent.
        """
        self.path += "*/"

    def join(
        self,
        combiner: str,
        other: "XPathExpr",
        closing_combiner: Optional[str] = None,
        has_inner_condition: bool = False,
    ) -> "XPathExpr":
        path = _unicode(self) + combiner
        # Any "star prefix" is redundant when joining.
        if other.path != "*/":
            path += other.path
        self.path = path
        if not has_inner_condition:
            self.element = other.element + closing_combiner if closing_combiner else other.element
            self.condition = other.condition
        else:
            self.element = other.element
            if other.condition:
                self.element += "[" + other.condition + "]"
            if closing_combiner:
                self.element += closing_combiner
        return self


split_at_single_quotes = re.compile("('+)").split

# The spec is actually more permissive than that, but don’t bother.
# This is just for the fast path.
# http://www.w3.org/TR/REC-xml/#NT-NameStartChar
is_safe_name = re.compile("^[a-zA-Z_][a-zA-Z0-9_.-]*$").match

# Test that the string is not empty and does not contain whitespace
is_non_whitespace = re.compile(r"^[^ \t\r\n\f]+$").match


#### Translation


class GenericTranslator:
    """
    Translator for "generic" XML documents.

    Everything is case-sensitive, no assumption is made on the meaning
    of element names and attribute names.

    """

    ####
    ####  HERE BE DRAGONS
    ####
    ####  You are welcome to hook into this to change some behavior,
    ####  but do so at your own risks.
    ####  Until it has received a lot more work and review,
    ####  I reserve the right to change this API in backward-incompatible ways
    ####  with any minor version of cssselect.
    ####  See https://github.com/scrapy/cssselect/pull/22
    ####  -- Simon Sapin.
    ####

    combinator_mapping = {
        " ": "descendant",
        ">": "child",
        "+": "direct_adjacent",
        "~": "indirect_adjacent",
    }

    attribute_operator_mapping = {
        "exists": "exists",
        "=": "equals",
        "~=": "includes",
        "|=": "dashmatch",
        "^=": "prefixmatch",
        "$=": "suffixmatch",
        "*=": "substringmatch",
        "!=": "different",  # XXX Not in Level 3 but meh
    }

    #: The attribute used for ID selectors depends on the document language:
    #: http://www.w3.org/TR/selectors/#id-selectors
    id_attribute = "id"

    #: The attribute used for ``:lang()`` depends on the document language:
    #: http://www.w3.org/TR/selectors/#lang-pseudo
    lang_attribute = "xml:lang"

    #: The case sensitivity of document language element names,
    #: attribute names, and attribute values in selectors depends
    #: on the document language.
    #: http://www.w3.org/TR/selectors/#casesens
    #:
    #: When a document language defines one of these as case-insensitive,
    #: cssselect assumes that the document parser makes the parsed values
    #: lower-case. Making the selector lower-case too makes the comparaison
    #: case-insensitive.
    #:
    #: In HTML, element names and attributes names (but not attribute values)
    #: are case-insensitive. All of lxml.html, html5lib, BeautifulSoup4
    #: and HTMLParser make them lower-case in their parse result, so
    #: the assumption holds.
    lower_case_element_names = False
    lower_case_attribute_names = False
    lower_case_attribute_values = False

    # class used to represent and xpath expression
    xpathexpr_cls = XPathExpr

    def css_to_xpath(self, css: str, prefix: str = "descendant-or-self::") -> str:
        """Translate a *group of selectors* to XPath.

        Pseudo-elements are not supported here since XPath only knows
        about "real" elements.

        :param css:
            A *group of selectors* as an Unicode string.
        :param prefix:
            This string is prepended to the XPath expression for each selector.
            The default makes selectors scoped to the context node’s subtree.
        :raises:
            :class:`~cssselect.SelectorSyntaxError` on invalid selectors,
            :class:`ExpressionError` on unknown/unsupported selectors,
            including pseudo-elements.
        :returns:
            The equivalent XPath 1.0 expression as an Unicode string.

        """
        return " | ".join(
            self.selector_to_xpath(selector, prefix, translate_pseudo_elements=True)
            for selector in parse(css)
        )

    def selector_to_xpath(
        self,
        selector: Selector,
        prefix: str = "descendant-or-self::",
        translate_pseudo_elements: bool = False,
    ) -> str:
        """Translate a parsed selector to XPath.


        :param selector:
            A parsed :class:`Selector` object.
        :param prefix:
            This string is prepended to the resulting XPath expression.
            The default makes selectors scoped to the context node’s subtree.
        :param translate_pseudo_elements:
            Unless this is set to ``True`` (as :meth:`css_to_xpath` does),
            the :attr:`~Selector.pseudo_element` attribute of the selector
            is ignored.
            It is the caller's responsibility to reject selectors
            with pseudo-elements, or to account for them somehow.
        :raises:
            :class:`ExpressionError` on unknown/unsupported selectors.
        :returns:
            The equivalent XPath 1.0 expression as an Unicode string.

        """
        tree = getattr(selector, "parsed_tree", None)
        if not tree:
            raise TypeError("Expected a parsed selector, got %r" % (selector,))
        xpath = self.xpath(tree)
        assert isinstance(xpath, self.xpathexpr_cls)  # help debug a missing 'return'
        if translate_pseudo_elements and selector.pseudo_element:
            xpath = self.xpath_pseudo_element(xpath, selector.pseudo_element)
        return (prefix or "") + _unicode(xpath)

    def xpath_pseudo_element(self, xpath: XPathExpr, pseudo_element: PseudoElement) -> XPathExpr:
        """Translate a pseudo-element.

        Defaults to not supporting pseudo-elements at all,
        but can be overridden by sub-classes.

        """
        raise ExpressionError("Pseudo-elements are not supported.")

    @staticmethod
    def xpath_literal(s: str) -> str:
        s = _unicode(s)
        if "'" not in s:
            s = "'%s'" % s
        elif '"' not in s:
            s = '"%s"' % s
        else:
            s = "concat(%s)" % ",".join(
                [
                    (("'" in part) and '"%s"' or "'%s'") % part
                    for part in split_at_single_quotes(s)
                    if part
                ]
            )
        return s

    def xpath(self, parsed_selector: Tree) -> XPathExpr:
        """Translate any parsed selector object."""
        type_name = type(parsed_selector).__name__
        method = getattr(self, "xpath_%s" % type_name.lower(), None)
        if method is None:
            raise ExpressionError("%s is not supported." % type_name)
        return typing.cast(XPathExpr, method(parsed_selector))

    # Dispatched by parsed object type

    def xpath_combinedselector(self, combined: CombinedSelector) -> XPathExpr:
        """Translate a combined selector."""
        combinator = self.combinator_mapping[combined.combinator]
        method = getattr(self, "xpath_%s_combinator" % combinator)
        return typing.cast(
            XPathExpr, method(self.xpath(combined.selector), self.xpath(combined.subselector))
        )

    def xpath_negation(self, negation: Negation) -> XPathExpr:
        xpath = self.xpath(negation.selector)
        sub_xpath = self.xpath(negation.subselector)
        sub_xpath.add_name_test()
        if sub_xpath.condition:
            return xpath.add_condition("not(%s)" % sub_xpath.condition)
        else:
            return xpath.add_condition("0")

    def xpath_relation(self, relation: Relation) -> XPathExpr:
        xpath = self.xpath(relation.selector)
        combinator = relation.combinator
        subselector = relation.subselector
        right = self.xpath(subselector.parsed_tree)
        method = getattr(
            self,
            "xpath_relation_%s_combinator"
            % self.combinator_mapping[typing.cast(str, combinator.value)],
        )
        return typing.cast(XPathExpr, method(xpath, right))

    def xpath_matching(self, matching: Matching) -> XPathExpr:
        xpath = self.xpath(matching.selector)
        exprs = [self.xpath(selector) for selector in matching.selector_list]
        for e in exprs:
            e.add_name_test()
            if e.condition:
                xpath.add_condition(e.condition, "or")
        return xpath

    def xpath_specificityadjustment(self, matching: SpecificityAdjustment) -> XPathExpr:
        xpath = self.xpath(matching.selector)
        exprs = [self.xpath(selector) for selector in matching.selector_list]
        for e in exprs:
            e.add_name_test()
            if e.condition:
                xpath.add_condition(e.condition, "or")
        return xpath

    def xpath_function(self, function: Function) -> XPathExpr:
        """Translate a functional pseudo-class."""
        method_name = "xpath_%s_function" % function.name.replace("-", "_")
        method = getattr(self, method_name, None)
        if not method:
            raise ExpressionError("The pseudo-class :%s() is unknown" % function.name)
        return typing.cast(XPathExpr, method(self.xpath(function.selector), function))

    def xpath_pseudo(self, pseudo: Pseudo) -> XPathExpr:
        """Translate a pseudo-class."""
        method_name = "xpath_%s_pseudo" % pseudo.ident.replace("-", "_")
        method = getattr(self, method_name, None)
        if not method:
            # TODO: better error message for pseudo-elements?
            raise ExpressionError("The pseudo-class :%s is unknown" % pseudo.ident)
        return typing.cast(XPathExpr, method(self.xpath(pseudo.selector)))

    def xpath_attrib(self, selector: Attrib) -> XPathExpr:
        """Translate an attribute selector."""
        operator = self.attribute_operator_mapping[selector.operator]
        method = getattr(self, "xpath_attrib_%s" % operator)
        if self.lower_case_attribute_names:
            name = selector.attrib.lower()
        else:
            name = selector.attrib
        safe = is_safe_name(name)
        if selector.namespace:
            name = "%s:%s" % (selector.namespace, name)
            safe = safe and is_safe_name(selector.namespace)
        if safe:
            attrib = "@" + name
        else:
            attrib = "attribute::*[name() = %s]" % self.xpath_literal(name)
        if selector.value is None:
            value = None
        elif self.lower_case_attribute_values:
            value = typing.cast(str, selector.value.value).lower()
        else:
            value = selector.value.value
        return typing.cast(XPathExpr, method(self.xpath(selector.selector), attrib, value))

    def xpath_class(self, class_selector: Class) -> XPathExpr:
        """Translate a class selector."""
        # .foo is defined as [class~=foo] in the spec.
        xpath = self.xpath(class_selector.selector)
        return self.xpath_attrib_includes(xpath, "@class", class_selector.class_name)

    def xpath_hash(self, id_selector: Hash) -> XPathExpr:
        """Translate an ID selector."""
        xpath = self.xpath(id_selector.selector)
        return self.xpath_attrib_equals(xpath, "@id", id_selector.id)

    def xpath_element(self, selector: Element) -> XPathExpr:
        """Translate a type or universal selector."""
        element = selector.element
        if not element:
            element = "*"
            safe = True
        else:
            safe = bool(is_safe_name(element))
            if self.lower_case_element_names:
                element = element.lower()
        if selector.namespace:
            # Namespace prefixes are case-sensitive.
            # http://www.w3.org/TR/css3-namespace/#prefixes
            element = "%s:%s" % (selector.namespace, element)
            safe = safe and bool(is_safe_name(selector.namespace))
        xpath = self.xpathexpr_cls(element=element)
        if not safe:
            xpath.add_name_test()
        return xpath

    # CombinedSelector: dispatch by combinator

    def xpath_descendant_combinator(self, left: XPathExpr, right: XPathExpr) -> XPathExpr:
        """right is a child, grand-child or further descendant of left"""
        return left.join("/descendant-or-self::*/", right)

    def xpath_child_combinator(self, left: XPathExpr, right: XPathExpr) -> XPathExpr:
        """right is an immediate child of left"""
        return left.join("/", right)

    def xpath_direct_adjacent_combinator(self, left: XPathExpr, right: XPathExpr) -> XPathExpr:
        """right is a sibling immediately after left"""
        xpath = left.join("/following-sibling::", right)
        xpath.add_name_test()
        return xpath.add_condition("position() = 1")

    def xpath_indirect_adjacent_combinator(self, left: XPathExpr, right: XPathExpr) -> XPathExpr:
        """right is a sibling after left, immediately or not"""
        return left.join("/following-sibling::", right)

    def xpath_relation_descendant_combinator(self, left: XPathExpr, right: XPathExpr) -> XPathExpr:
        """right is a child, grand-child or further descendant of left; select left"""
        return left.join("[descendant::", right, closing_combiner="]", has_inner_condition=True)

    def xpath_relation_child_combinator(self, left: XPathExpr, right: XPathExpr) -> XPathExpr:
        """right is an immediate child of left; select left"""
        return left.join("[./", right, closing_combiner="]")

    def xpath_relation_direct_adjacent_combinator(
        self, left: XPathExpr, right: XPathExpr
    ) -> XPathExpr:
        """right is a sibling immediately after left; select left"""
        xpath = left.add_condition(
            "following-sibling::*[(name() = '{}') and (position() = 1)]".format(right.element)
        )
        return xpath

    def xpath_relation_indirect_adjacent_combinator(
        self, left: XPathExpr, right: XPathExpr
    ) -> XPathExpr:
        """right is a sibling after left, immediately or not; select left"""
        return left.join("[following-sibling::", right, closing_combiner="]")

    # Function: dispatch by function/pseudo-class name

    def xpath_nth_child_function(
        self, xpath: XPathExpr, function: Function, last: bool = False, add_name_test: bool = True
    ) -> XPathExpr:
        try:
            a, b = parse_series(function.arguments)
        except ValueError:
            raise ExpressionError("Invalid series: '%r'" % function.arguments)

        # From https://www.w3.org/TR/css3-selectors/#structural-pseudos:
        #
        # :nth-child(an+b)
        #       an+b-1 siblings before
        #
        # :nth-last-child(an+b)
        #       an+b-1 siblings after
        #
        # :nth-of-type(an+b)
        #       an+b-1 siblings with the same expanded element name before
        #
        # :nth-last-of-type(an+b)
        #       an+b-1 siblings with the same expanded element name after
        #
        # So,
        # for :nth-child and :nth-of-type
        #
        #    count(preceding-sibling::<nodetest>) = an+b-1
        #
        # for :nth-last-child and :nth-last-of-type
        #
        #    count(following-sibling::<nodetest>) = an+b-1
        #
        # therefore,
        #    count(...) - (b-1) ≡ 0 (mod a)
        #
        # if a == 0:
        # ~~~~~~~~~~
        #    count(...) = b-1
        #
        # if a < 0:
        # ~~~~~~~~~
        #    count(...) - b +1 <= 0
        # -> count(...) <= b-1
        #
        # if a > 0:
        # ~~~~~~~~~
        #    count(...) - b +1 >= 0
        # -> count(...) >= b-1

        # work with b-1 instead
        b_min_1 = b - 1

        # early-exit condition 1:
        # ~~~~~~~~~~~~~~~~~~~~~~~
        # for a == 1, nth-*(an+b) means n+b-1 siblings before/after,
        # and since n ∈ {0, 1, 2, ...}, if b-1<=0,
        # there is always an "n" matching any number of siblings (maybe none)
        if a == 1 and b_min_1 <= 0:
            return xpath

        # early-exit condition 2:
        # ~~~~~~~~~~~~~~~~~~~~~~~
        # an+b-1 siblings with a<0 and (b-1)<0 is not possible
        if a < 0 and b_min_1 < 0:
            return xpath.add_condition("0")

        # `add_name_test` boolean is inverted and somewhat counter-intuitive:
        #
        # nth_of_type() calls nth_child(add_name_test=False)
        if add_name_test:
            nodetest = "*"
        else:
            nodetest = "%s" % xpath.element

        # count siblings before or after the element
        if not last:
            siblings_count = "count(preceding-sibling::%s)" % nodetest
        else:
            siblings_count = "count(following-sibling::%s)" % nodetest

        # special case of fixed position: nth-*(0n+b)
        # if a == 0:
        # ~~~~~~~~~~
        #    count(***-sibling::***) = b-1
        if a == 0:
            return xpath.add_condition("%s = %s" % (siblings_count, b_min_1))

        expressions = []

        if a > 0:
            # siblings count, an+b-1, is always >= 0,
            # so if a>0, and (b-1)<=0, an "n" exists to satisfy this,
            # therefore, the predicate is only interesting if (b-1)>0
            if b_min_1 > 0:
                expressions.append("%s >= %s" % (siblings_count, b_min_1))
        else:
            # if a<0, and (b-1)<0, no "n" satisfies this,
            # this is tested above as an early exist condition
            # otherwise,
            expressions.append("%s <= %s" % (siblings_count, b_min_1))

        # operations modulo 1 or -1 are simpler, one only needs to verify:
        #
        # - either:
        # count(***-sibling::***) - (b-1) = n = 0, 1, 2, 3, etc.,
        #   i.e. count(***-sibling::***) >= (b-1)
        #
        # - or:
        # count(***-sibling::***) - (b-1) = -n = 0, -1, -2, -3, etc.,
        #   i.e. count(***-sibling::***) <= (b-1)
        # we we just did above.
        #
        if abs(a) != 1:
            # count(***-sibling::***) - (b-1) ≡ 0 (mod a)
            left = siblings_count

            # apply "modulo a" on 2nd term, -(b-1),
            # to simplify things like "(... +6) % -3",
            # and also make it positive with |a|
            b_neg = (-b_min_1) % abs(a)

            if b_neg != 0:
                b_neg_as_str = "+%s" % b_neg
                left = "(%s %s)" % (left, b_neg_as_str)

            expressions.append("%s mod %s = 0" % (left, a))

        if len(expressions) > 1:
            template = "(%s)"
        else:
            template = "%s"
        xpath.add_condition(" and ".join(template % expression for expression in expressions))
        return xpath

    def xpath_nth_last_child_function(self, xpath: XPathExpr, function: Function) -> XPathExpr:
        return self.xpath_nth_child_function(xpath, function, last=True)

    def xpath_nth_of_type_function(self, xpath: XPathExpr, function: Function) -> XPathExpr:
        if xpath.element == "*":
            raise ExpressionError("*:nth-of-type() is not implemented")
        return self.xpath_nth_child_function(xpath, function, add_name_test=False)

    def xpath_nth_last_of_type_function(self, xpath: XPathExpr, function: Function) -> XPathExpr:
        if xpath.element == "*":
            raise ExpressionError("*:nth-of-type() is not implemented")
        return self.xpath_nth_child_function(xpath, function, last=True, add_name_test=False)

    def xpath_contains_function(self, xpath: XPathExpr, function: Function) -> XPathExpr:
        # Defined there, removed in later drafts:
        # http://www.w3.org/TR/2001/CR-css3-selectors-20011113/#content-selectors
        if function.argument_types() not in (["STRING"], ["IDENT"]):
            raise ExpressionError(
                "Expected a single string or ident for :contains(), got %r" % function.arguments
            )
        value = typing.cast(str, function.arguments[0].value)
        return xpath.add_condition("contains(., %s)" % self.xpath_literal(value))

    def xpath_lang_function(self, xpath: XPathExpr, function: Function) -> XPathExpr:
        if function.argument_types() not in (["STRING"], ["IDENT"]):
            raise ExpressionError(
                "Expected a single string or ident for :lang(), got %r" % function.arguments
            )
        value = typing.cast(str, function.arguments[0].value)
        return xpath.add_condition("lang(%s)" % (self.xpath_literal(value)))

    # Pseudo: dispatch by pseudo-class name

    def xpath_root_pseudo(self, xpath: XPathExpr) -> XPathExpr:
        return xpath.add_condition("not(parent::*)")

    # CSS immediate children (CSS ":scope > div" to XPath "child::div" or "./div")
    # Works only at the start of a selector
    # Needed to get immediate children of a processed selector in Scrapy
    # for product in response.css('.product'):
    #     description = product.css(':scope > div::text').get()
    def xpath_scope_pseudo(self, xpath: XPathExpr) -> XPathExpr:
        return xpath.add_condition("1")

    def xpath_first_child_pseudo(self, xpath: XPathExpr) -> XPathExpr:
        return xpath.add_condition("count(preceding-sibling::*) = 0")

    def xpath_last_child_pseudo(self, xpath: XPathExpr) -> XPathExpr:
        return xpath.add_condition("count(following-sibling::*) = 0")

    def xpath_first_of_type_pseudo(self, xpath: XPathExpr) -> XPathExpr:
        if xpath.element == "*":
            raise ExpressionError("*:first-of-type is not implemented")
        return xpath.add_condition("count(preceding-sibling::%s) = 0" % xpath.element)

    def xpath_last_of_type_pseudo(self, xpath: XPathExpr) -> XPathExpr:
        if xpath.element == "*":
            raise ExpressionError("*:last-of-type is not implemented")
        return xpath.add_condition("count(following-sibling::%s) = 0" % xpath.element)

    def xpath_only_child_pseudo(self, xpath: XPathExpr) -> XPathExpr:
        return xpath.add_condition("count(parent::*/child::*) = 1")

    def xpath_only_of_type_pseudo(self, xpath: XPathExpr) -> XPathExpr:
        if xpath.element == "*":
            raise ExpressionError("*:only-of-type is not implemented")
        return xpath.add_condition("count(parent::*/child::%s) = 1" % xpath.element)

    def xpath_empty_pseudo(self, xpath: XPathExpr) -> XPathExpr:
        return xpath.add_condition("not(*) and not(string-length())")

    def pseudo_never_matches(self, xpath: XPathExpr) -> XPathExpr:
        """Common implementation for pseudo-classes that never match."""
        return xpath.add_condition("0")

    xpath_link_pseudo = pseudo_never_matches
    xpath_visited_pseudo = pseudo_never_matches
    xpath_hover_pseudo = pseudo_never_matches
    xpath_active_pseudo = pseudo_never_matches
    xpath_focus_pseudo = pseudo_never_matches
    xpath_target_pseudo = pseudo_never_matches
    xpath_enabled_pseudo = pseudo_never_matches
    xpath_disabled_pseudo = pseudo_never_matches
    xpath_checked_pseudo = pseudo_never_matches

    # Attrib: dispatch by attribute operator

    def xpath_attrib_exists(self, xpath: XPathExpr, name: str, value: Optional[str]) -> XPathExpr:
        assert not value
        xpath.add_condition(name)
        return xpath

    def xpath_attrib_equals(self, xpath: XPathExpr, name: str, value: Optional[str]) -> XPathExpr:
        assert value
        xpath.add_condition("%s = %s" % (name, self.xpath_literal(value)))
        return xpath

    def xpath_attrib_different(
        self, xpath: XPathExpr, name: str, value: Optional[str]
    ) -> XPathExpr:
        assert value
        # FIXME: this seems like a weird hack...
        if value:
            xpath.add_condition("not(%s) or %s != %s" % (name, name, self.xpath_literal(value)))
        else:
            xpath.add_condition("%s != %s" % (name, self.xpath_literal(value)))
        return xpath

    def xpath_attrib_includes(
        self, xpath: XPathExpr, name: str, value: Optional[str]
    ) -> XPathExpr:
        if value and is_non_whitespace(value):
            xpath.add_condition(
                "%s and contains(concat(' ', normalize-space(%s), ' '), %s)"
                % (name, name, self.xpath_literal(" " + value + " "))
            )
        else:
            xpath.add_condition("0")
        return xpath

    def xpath_attrib_dashmatch(
        self, xpath: XPathExpr, name: str, value: Optional[str]
    ) -> XPathExpr:
        assert value
        # Weird, but true...
        xpath.add_condition(
            "%s and (%s = %s or starts-with(%s, %s))"
            % (name, name, self.xpath_literal(value), name, self.xpath_literal(value + "-"))
        )
        return xpath

    def xpath_attrib_prefixmatch(
        self, xpath: XPathExpr, name: str, value: Optional[str]
    ) -> XPathExpr:
        if value:
            xpath.add_condition(
                "%s and starts-with(%s, %s)" % (name, name, self.xpath_literal(value))
            )
        else:
            xpath.add_condition("0")
        return xpath

    def xpath_attrib_suffixmatch(
        self, xpath: XPathExpr, name: str, value: Optional[str]
    ) -> XPathExpr:
        if value:
            # Oddly there is a starts-with in XPath 1.0, but not ends-with
            xpath.add_condition(
                "%s and substring(%s, string-length(%s)-%s) = %s"
                % (name, name, name, len(value) - 1, self.xpath_literal(value))
            )
        else:
            xpath.add_condition("0")
        return xpath

    def xpath_attrib_substringmatch(
        self, xpath: XPathExpr, name: str, value: Optional[str]
    ) -> XPathExpr:
        if value:
            # Attribute selectors are case sensitive
            xpath.add_condition(
                "%s and contains(%s, %s)" % (name, name, self.xpath_literal(value))
            )
        else:
            xpath.add_condition("0")
        return xpath


class HTMLTranslator(GenericTranslator):
    """
    Translator for (X)HTML documents.

    Has a more useful implementation of some pseudo-classes based on
    HTML-specific element names and attribute names, as described in
    the `HTML5 specification`_. It assumes no-quirks mode.
    The API is the same as :class:`GenericTranslator`.

    .. _HTML5 specification: http://www.w3.org/TR/html5/links.html#selectors

    :param xhtml:
        If false (the default), element names and attribute names
        are case-insensitive.

    """

    lang_attribute = "lang"

    def __init__(self, xhtml: bool = False) -> None:
        self.xhtml = xhtml  # Might be useful for sub-classes?
        if not xhtml:
            # See their definition in GenericTranslator.
            self.lower_case_element_names = True
            self.lower_case_attribute_names = True

    def xpath_checked_pseudo(self, xpath: XPathExpr) -> XPathExpr:  # type: ignore
        # FIXME: is this really all the elements?
        return xpath.add_condition(
            "(@selected and name(.) = 'option') or "
            "(@checked "
            "and (name(.) = 'input' or name(.) = 'command')"
            "and (@type = 'checkbox' or @type = 'radio'))"
        )

    def xpath_lang_function(self, xpath: XPathExpr, function: Function) -> XPathExpr:
        if function.argument_types() not in (["STRING"], ["IDENT"]):
            raise ExpressionError(
                "Expected a single string or ident for :lang(), got %r" % function.arguments
            )
        value = function.arguments[0].value
        assert value
        return xpath.add_condition(
            "ancestor-or-self::*[@lang][1][starts-with(concat("
            # XPath 1.0 has no lower-case function...
            "translate(@%s, 'ABCDEFGHIJKLMNOPQRSTUVWXYZ', "
            "'abcdefghijklmnopqrstuvwxyz'), "
            "'-'), %s)]" % (self.lang_attribute, self.xpath_literal(value.lower() + "-"))
        )

    def xpath_link_pseudo(self, xpath: XPathExpr) -> XPathExpr:  # type: ignore
        return xpath.add_condition(
            "@href and (name(.) = 'a' or name(.) = 'link' or name(.) = 'area')"
        )

    # Links are never visited, the implementation for :visited is the same
    # as in GenericTranslator

    def xpath_disabled_pseudo(self, xpath: XPathExpr) -> XPathExpr:  # type: ignore
        # http://www.w3.org/TR/html5/section-index.html#attributes-1
        return xpath.add_condition(
            """
        (
            @disabled and
            (
                (name(.) = 'input' and @type != 'hidden') or
                name(.) = 'button' or
                name(.) = 'select' or
                name(.) = 'textarea' or
                name(.) = 'command' or
                name(.) = 'fieldset' or
                name(.) = 'optgroup' or
                name(.) = 'option'
            )
        ) or (
            (
                (name(.) = 'input' and @type != 'hidden') or
                name(.) = 'button' or
                name(.) = 'select' or
                name(.) = 'textarea'
            )
            and ancestor::fieldset[@disabled]
        )
        """
        )
        # FIXME: in the second half, add "and is not a descendant of that
        # fieldset element's first legend element child, if any."

    def xpath_enabled_pseudo(self, xpath: XPathExpr) -> XPathExpr:  # type: ignore
        # http://www.w3.org/TR/html5/section-index.html#attributes-1
        return xpath.add_condition(
            """
        (
            @href and (
                name(.) = 'a' or
                name(.) = 'link' or
                name(.) = 'area'
            )
        ) or (
            (
                name(.) = 'command' or
                name(.) = 'fieldset' or
                name(.) = 'optgroup'
            )
            and not(@disabled)
        ) or (
            (
                (name(.) = 'input' and @type != 'hidden') or
                name(.) = 'button' or
                name(.) = 'select' or
                name(.) = 'textarea' or
                name(.) = 'keygen'
            )
            and not (@disabled or ancestor::fieldset[@disabled])
        ) or (
            name(.) = 'option' and not(
                @disabled or ancestor::optgroup[@disabled]
            )
        )
        """
        )
        # FIXME: ... or "li elements that are children of menu elements,
        # and that have a child element that defines a command, if the first
        # such element's Disabled State facet is false (not disabled)".
        # FIXME: after ancestor::fieldset[@disabled], add "and is not a
        # descendant of that fieldset element's first legend element child,
        # if any."<|MERGE_RESOLUTION|>--- conflicted
+++ resolved
@@ -55,15 +55,10 @@
 #### XPath Helpers
 
 
-<<<<<<< HEAD
-class XPathExpr(object):
+class XPathExpr:
     def __init__(
         self, path: str = "", element: str = "*", condition: str = "", star_prefix: bool = False
     ) -> None:
-=======
-class XPathExpr:
-    def __init__(self, path="", element="*", condition="", star_prefix=False):
->>>>>>> 48bbfb1f
         self.path = path
         self.element = element
         self.condition = condition
