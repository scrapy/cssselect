--- conflicted
+++ resolved
@@ -56,11 +56,7 @@
 
     def add_condition(self, condition, conjuction='and'):
         if self.condition:
-<<<<<<< HEAD
-            self.condition = '%s %s (%s)' % (self.condition, conjuction, condition)
-=======
-            self.condition = '(%s) and (%s)' % (self.condition, condition)
->>>>>>> 79c341b1
+            self.condition = '(%s) %s (%s)' % (self.condition, conjuction, condition)
         else:
             self.condition = condition
         return self
