# -*- coding: utf-8 -*-
"""
    cssselect.xpath
    ===============

    Translation of parsed CSS selectors to XPath expressions.


    :copyright: (c) 2007-2012 Ian Bicking and contributors.
                See AUTHORS for more details.
    :license: BSD, see LICENSE for more details.

"""

import sys
import re

from cssselect.parser import parse, parse_series, SelectorError


if sys.version_info[0] < 3:
    _basestring = basestring
    _unicode = unicode
else:
    _basestring = str
    _unicode = str


def _unicode_safe_getattr(obj, name, default=None):
    # getattr() with a non-ASCII name fails on Python 2.x
    name = name.encode("ascii", "replace").decode("ascii")
    return getattr(obj, name, default)


class ExpressionError(SelectorError, RuntimeError):
    """Unknown or unsupported selector (eg. pseudo-class)."""


#### XPath Helpers


class XPathExpr(object):
    def __init__(self, path="", element="*", condition="", star_prefix=False):
        self.path = path
        self.element = element
        self.condition = condition

    def __str__(self):
        path = _unicode(self.path) + _unicode(self.element)
        if self.condition:
            path += "[%s]" % self.condition
        return path

    def __repr__(self):
        return "%s[%s]" % (self.__class__.__name__, self)

    def add_condition(self, condition, conjuction="and"):
        if self.condition:
            self.condition = "(%s) %s (%s)" % (self.condition, conjuction, condition)
        else:
            self.condition = condition
        return self

    def add_name_test(self):
        if self.element == "*":
            # We weren't doing a test anyway
            return
        self.add_condition("name() = %s" % GenericTranslator.xpath_literal(self.element))
        self.element = "*"

    def add_star_prefix(self):
        """
        Append '*/' to the path to keep the context constrained
        to a single parent.
        """
        self.path += "*/"

    def join(self, combiner, other):
        path = _unicode(self) + combiner
        # Any "star prefix" is redundant when joining.
        if other.path != "*/":
            path += other.path
        self.path = path
        self.element = other.element
        self.condition = other.condition
        return self


split_at_single_quotes = re.compile("('+)").split

# The spec is actually more permissive than that, but don’t bother.
# This is just for the fast path.
# http://www.w3.org/TR/REC-xml/#NT-NameStartChar
is_safe_name = re.compile("^[a-zA-Z_][a-zA-Z0-9_.-]*$").match

# Test that the string is not empty and does not contain whitespace
is_non_whitespace = re.compile(r"^[^ \t\r\n\f]+$").match


#### Translation


class GenericTranslator(object):
    """
    Translator for "generic" XML documents.

    Everything is case-sensitive, no assumption is made on the meaning
    of element names and attribute names.

    """

    ####
    ####  HERE BE DRAGONS
    ####
    ####  You are welcome to hook into this to change some behavior,
    ####  but do so at your own risks.
    ####  Until it has received a lot more work and review,
    ####  I reserve the right to change this API in backward-incompatible ways
    ####  with any minor version of cssselect.
    ####  See https://github.com/scrapy/cssselect/pull/22
    ####  -- Simon Sapin.
    ####

    combinator_mapping = {
        " ": "descendant",
        ">": "child",
        "+": "direct_adjacent",
        "~": "indirect_adjacent",
    }

    attribute_operator_mapping = {
        "exists": "exists",
        "=": "equals",
        "~=": "includes",
        "|=": "dashmatch",
        "^=": "prefixmatch",
        "$=": "suffixmatch",
        "*=": "substringmatch",
        "!=": "different",  # XXX Not in Level 3 but meh
    }

    #: The attribute used for ID selectors depends on the document language:
    #: http://www.w3.org/TR/selectors/#id-selectors
    id_attribute = "id"

    #: The attribute used for ``:lang()`` depends on the document language:
    #: http://www.w3.org/TR/selectors/#lang-pseudo
    lang_attribute = "xml:lang"

    #: The case sensitivity of document language element names,
    #: attribute names, and attribute values in selectors depends
    #: on the document language.
    #: http://www.w3.org/TR/selectors/#casesens
    #:
    #: When a document language defines one of these as case-insensitive,
    #: cssselect assumes that the document parser makes the parsed values
    #: lower-case. Making the selector lower-case too makes the comparaison
    #: case-insensitive.
    #:
    #: In HTML, element names and attributes names (but not attribute values)
    #: are case-insensitive. All of lxml.html, html5lib, BeautifulSoup4
    #: and HTMLParser make them lower-case in their parse result, so
    #: the assumption holds.
    lower_case_element_names = False
    lower_case_attribute_names = False
    lower_case_attribute_values = False

    # class used to represent and xpath expression
    xpathexpr_cls = XPathExpr

    def css_to_xpath(self, css, prefix="descendant-or-self::"):
        """Translate a *group of selectors* to XPath.

        Pseudo-elements are not supported here since XPath only knows
        about "real" elements.

        :param css:
            A *group of selectors* as an Unicode string.
        :param prefix:
            This string is prepended to the XPath expression for each selector.
            The default makes selectors scoped to the context node’s subtree.
        :raises:
            :class:`~cssselect.SelectorSyntaxError` on invalid selectors,
            :class:`ExpressionError` on unknown/unsupported selectors,
            including pseudo-elements.
        :returns:
            The equivalent XPath 1.0 expression as an Unicode string.

        """
        return " | ".join(
            self.selector_to_xpath(selector, prefix, translate_pseudo_elements=True)
            for selector in parse(css)
        )

    def selector_to_xpath(
        self, selector, prefix="descendant-or-self::", translate_pseudo_elements=False
    ):
        """Translate a parsed selector to XPath.


        :param selector:
            A parsed :class:`Selector` object.
        :param prefix:
            This string is prepended to the resulting XPath expression.
            The default makes selectors scoped to the context node’s subtree.
        :param translate_pseudo_elements:
            Unless this is set to ``True`` (as :meth:`css_to_xpath` does),
            the :attr:`~Selector.pseudo_element` attribute of the selector
            is ignored.
            It is the caller's responsibility to reject selectors
            with pseudo-elements, or to account for them somehow.
        :raises:
            :class:`ExpressionError` on unknown/unsupported selectors.
        :returns:
            The equivalent XPath 1.0 expression as an Unicode string.

        """
        tree = getattr(selector, "parsed_tree", None)
        if not tree:
            raise TypeError("Expected a parsed selector, got %r" % (selector,))
        xpath = self.xpath(tree)
        assert isinstance(xpath, self.xpathexpr_cls)  # help debug a missing 'return'
        if translate_pseudo_elements and selector.pseudo_element:
            xpath = self.xpath_pseudo_element(xpath, selector.pseudo_element)
        return (prefix or "") + _unicode(xpath)

    def xpath_pseudo_element(self, xpath, pseudo_element):
        """Translate a pseudo-element.

        Defaults to not supporting pseudo-elements at all,
        but can be overridden by sub-classes.

        """
        raise ExpressionError("Pseudo-elements are not supported.")

    @staticmethod
    def xpath_literal(s):
        s = _unicode(s)
        if "'" not in s:
            s = "'%s'" % s
        elif '"' not in s:
            s = '"%s"' % s
        else:
            s = "concat(%s)" % ",".join(
                [
                    (("'" in part) and '"%s"' or "'%s'") % part
                    for part in split_at_single_quotes(s)
                    if part
                ]
            )
        return s

    def xpath(self, parsed_selector):
        """Translate any parsed selector object."""
        type_name = type(parsed_selector).__name__
        method = getattr(self, "xpath_%s" % type_name.lower(), None)
        if method is None:
            raise ExpressionError("%s is not supported." % type_name)
        return method(parsed_selector)

    # Dispatched by parsed object type

    def xpath_combinedselector(self, combined):
        """Translate a combined selector."""
        combinator = self.combinator_mapping[combined.combinator]
        method = getattr(self, "xpath_%s_combinator" % combinator)
        return method(self.xpath(combined.selector), self.xpath(combined.subselector))

    def xpath_negation(self, negation):
        xpath = self.xpath(negation.selector)
        sub_xpath = self.xpath(negation.subselector)
        sub_xpath.add_name_test()
        if sub_xpath.condition:
            return xpath.add_condition("not(%s)" % sub_xpath.condition)
        else:
            return xpath.add_condition("0")

    def xpath_matching(self, matching):
        xpath = self.xpath(matching.selector)
        exprs = [self.xpath(selector) for selector in matching.selector_list]
        for e in exprs:
            e.add_name_test()
            if e.condition:
                xpath.add_condition(e.condition, "or")
        return xpath

    def xpath_function(self, function):
        """Translate a functional pseudo-class."""
        method = "xpath_%s_function" % function.name.replace("-", "_")
        method = _unicode_safe_getattr(self, method, None)
        if not method:
            raise ExpressionError("The pseudo-class :%s() is unknown" % function.name)
        return method(self.xpath(function.selector), function)

    def xpath_pseudo(self, pseudo):
        """Translate a pseudo-class."""
        method = "xpath_%s_pseudo" % pseudo.ident.replace("-", "_")
        method = _unicode_safe_getattr(self, method, None)
        if not method:
            # TODO: better error message for pseudo-elements?
            raise ExpressionError("The pseudo-class :%s is unknown" % pseudo.ident)
        return method(self.xpath(pseudo.selector))

    def xpath_attrib(self, selector):
        """Translate an attribute selector."""
        operator = self.attribute_operator_mapping[selector.operator]
        method = getattr(self, "xpath_attrib_%s" % operator)
        if self.lower_case_attribute_names:
            name = selector.attrib.lower()
        else:
            name = selector.attrib
        safe = is_safe_name(name)
        if selector.namespace:
            name = "%s:%s" % (selector.namespace, name)
            safe = safe and is_safe_name(selector.namespace)
        if safe:
            attrib = "@" + name
        else:
            attrib = "attribute::*[name() = %s]" % self.xpath_literal(name)
        if selector.value is None:
            value = None
        elif self.lower_case_attribute_values:
            value = selector.value.value.lower()
        else:
            value = selector.value.value
        return method(self.xpath(selector.selector), attrib, value)

    def xpath_class(self, class_selector):
        """Translate a class selector."""
        # .foo is defined as [class~=foo] in the spec.
        xpath = self.xpath(class_selector.selector)
        return self.xpath_attrib_includes(xpath, "@class", class_selector.class_name)

    def xpath_hash(self, id_selector):
        """Translate an ID selector."""
        xpath = self.xpath(id_selector.selector)
        return self.xpath_attrib_equals(xpath, "@id", id_selector.id)

    def xpath_element(self, selector):
        """Translate a type or universal selector."""
        element = selector.element
        if not element:
            element = "*"
            safe = True
        else:
            safe = is_safe_name(element)
            if self.lower_case_element_names:
                element = element.lower()
        if selector.namespace:
            # Namespace prefixes are case-sensitive.
            # http://www.w3.org/TR/css3-namespace/#prefixes
            element = "%s:%s" % (selector.namespace, element)
            safe = safe and is_safe_name(selector.namespace)
        xpath = self.xpathexpr_cls(element=element)
        if not safe:
            xpath.add_name_test()
        return xpath

    # CombinedSelector: dispatch by combinator

    def xpath_descendant_combinator(self, left, right):
        """right is a child, grand-child or further descendant of left"""
        return left.join("/descendant-or-self::*/", right)

    def xpath_child_combinator(self, left, right):
        """right is an immediate child of left"""
        return left.join("/", right)

    def xpath_direct_adjacent_combinator(self, left, right):
        """right is a sibling immediately after left"""
        xpath = left.join("/following-sibling::", right)
        xpath.add_name_test()
        return xpath.add_condition("position() = 1")

    def xpath_indirect_adjacent_combinator(self, left, right):
        """right is a sibling after left, immediately or not"""
        return left.join("/following-sibling::", right)

    # Function: dispatch by function/pseudo-class name

    def xpath_nth_child_function(self, xpath, function, last=False, add_name_test=True):
        try:
            a, b = parse_series(function.arguments)
        except ValueError:
            raise ExpressionError("Invalid series: '%r'" % function.arguments)

        # From https://www.w3.org/TR/css3-selectors/#structural-pseudos:
        #
        # :nth-child(an+b)
        #       an+b-1 siblings before
        #
        # :nth-last-child(an+b)
        #       an+b-1 siblings after
        #
        # :nth-of-type(an+b)
        #       an+b-1 siblings with the same expanded element name before
        #
        # :nth-last-of-type(an+b)
        #       an+b-1 siblings with the same expanded element name after
        #
        # So,
        # for :nth-child and :nth-of-type
        #
        #    count(preceding-sibling::<nodetest>) = an+b-1
        #
        # for :nth-last-child and :nth-last-of-type
        #
        #    count(following-sibling::<nodetest>) = an+b-1
        #
        # therefore,
        #    count(...) - (b-1) ≡ 0 (mod a)
        #
        # if a == 0:
        # ~~~~~~~~~~
        #    count(...) = b-1
        #
        # if a < 0:
        # ~~~~~~~~~
        #    count(...) - b +1 <= 0
        # -> count(...) <= b-1
        #
        # if a > 0:
        # ~~~~~~~~~
        #    count(...) - b +1 >= 0
        # -> count(...) >= b-1

        # work with b-1 instead
        b_min_1 = b - 1

        # early-exit condition 1:
        # ~~~~~~~~~~~~~~~~~~~~~~~
        # for a == 1, nth-*(an+b) means n+b-1 siblings before/after,
        # and since n ∈ {0, 1, 2, ...}, if b-1<=0,
        # there is always an "n" matching any number of siblings (maybe none)
        if a == 1 and b_min_1 <= 0:
            return xpath

        # early-exit condition 2:
        # ~~~~~~~~~~~~~~~~~~~~~~~
        # an+b-1 siblings with a<0 and (b-1)<0 is not possible
        if a < 0 and b_min_1 < 0:
            return xpath.add_condition("0")

        # `add_name_test` boolean is inverted and somewhat counter-intuitive:
        #
        # nth_of_type() calls nth_child(add_name_test=False)
<<<<<<< HEAD
        if function.of_type:
            nodetest = self.xpath(function.of_type.parsed_tree)
        elif add_name_test:
            nodetest = '*'
=======
        if add_name_test:
            nodetest = "*"
>>>>>>> 9edc6c3f
        else:
            nodetest = "%s" % xpath.element

        # count siblings before or after the element
        if not last:
            siblings_count = "count(preceding-sibling::%s)" % nodetest
        else:
            siblings_count = "count(following-sibling::%s)" % nodetest

        # special case of fixed position: nth-*(0n+b)
        # if a == 0:
        # ~~~~~~~~~~
        #    count(***-sibling::***) = b-1
        if a == 0:
            return xpath.add_condition("%s = %s" % (siblings_count, b_min_1))

        expressions = []

        if a > 0:
            # siblings count, an+b-1, is always >= 0,
            # so if a>0, and (b-1)<=0, an "n" exists to satisfy this,
            # therefore, the predicate is only interesting if (b-1)>0
            if b_min_1 > 0:
                expressions.append("%s >= %s" % (siblings_count, b_min_1))
        else:
            # if a<0, and (b-1)<0, no "n" satisfies this,
            # this is tested above as an early exist condition
            # otherwise,
            expressions.append("%s <= %s" % (siblings_count, b_min_1))

        # operations modulo 1 or -1 are simpler, one only needs to verify:
        #
        # - either:
        # count(***-sibling::***) - (b-1) = n = 0, 1, 2, 3, etc.,
        #   i.e. count(***-sibling::***) >= (b-1)
        #
        # - or:
        # count(***-sibling::***) - (b-1) = -n = 0, -1, -2, -3, etc.,
        #   i.e. count(***-sibling::***) <= (b-1)
        # we we just did above.
        #
        if abs(a) != 1:
            # count(***-sibling::***) - (b-1) ≡ 0 (mod a)
            left = siblings_count

            # apply "modulo a" on 2nd term, -(b-1),
            # to simplify things like "(... +6) % -3",
            # and also make it positive with |a|
            b_neg = (-b_min_1) % abs(a)

            if b_neg != 0:
                b_neg = "+%s" % b_neg
                left = "(%s %s)" % (left, b_neg)

            expressions.append("%s mod %s = 0" % (left, a))

        if len(expressions) > 1:
            template = "(%s)"
        else:
            template = "%s"
        xpath.add_condition(" and ".join(template % expression for expression in expressions))
        return xpath

    def xpath_nth_last_child_function(self, xpath, function):
        return self.xpath_nth_child_function(xpath, function, last=True)

    def xpath_nth_of_type_function(self, xpath, function):
        if xpath.element == "*":
            raise ExpressionError("*:nth-of-type() is not implemented")
        return self.xpath_nth_child_function(xpath, function, add_name_test=False)

    def xpath_nth_last_of_type_function(self, xpath, function):
        if xpath.element == "*":
            raise ExpressionError("*:nth-of-type() is not implemented")
        return self.xpath_nth_child_function(xpath, function, last=True, add_name_test=False)

    def xpath_contains_function(self, xpath, function):
        # Defined there, removed in later drafts:
        # http://www.w3.org/TR/2001/CR-css3-selectors-20011113/#content-selectors
        if function.argument_types() not in (["STRING"], ["IDENT"]):
            raise ExpressionError(
                "Expected a single string or ident for :contains(), got %r" % function.arguments
            )
        value = function.arguments[0].value
        return xpath.add_condition("contains(., %s)" % self.xpath_literal(value))

    def xpath_lang_function(self, xpath, function):
        if function.argument_types() not in (["STRING"], ["IDENT"]):
            raise ExpressionError(
                "Expected a single string or ident for :lang(), got %r" % function.arguments
            )
        value = function.arguments[0].value
        return xpath.add_condition("lang(%s)" % (self.xpath_literal(value)))

    # Pseudo: dispatch by pseudo-class name

    def xpath_root_pseudo(self, xpath):
        return xpath.add_condition("not(parent::*)")

    # CSS immediate children (CSS ":scope > div" to XPath "child::div" or "./div")
    # Works only at the start of a selector
    # Needed to get immediate children of a processed selector in Scrapy
    # for product in response.css('.product'):
    #     description = product.css(':scope > div::text').get()
    def xpath_scope_pseudo(self, xpath):
        return xpath.add_condition("1")

    def xpath_first_child_pseudo(self, xpath):
        return xpath.add_condition("count(preceding-sibling::*) = 0")

    def xpath_last_child_pseudo(self, xpath):
        return xpath.add_condition("count(following-sibling::*) = 0")

    def xpath_first_of_type_pseudo(self, xpath):
        if xpath.element == "*":
            raise ExpressionError("*:first-of-type is not implemented")
        return xpath.add_condition("count(preceding-sibling::%s) = 0" % xpath.element)

    def xpath_last_of_type_pseudo(self, xpath):
        if xpath.element == "*":
            raise ExpressionError("*:last-of-type is not implemented")
        return xpath.add_condition("count(following-sibling::%s) = 0" % xpath.element)

    def xpath_only_child_pseudo(self, xpath):
        return xpath.add_condition("count(parent::*/child::*) = 1")

    def xpath_only_of_type_pseudo(self, xpath):
        if xpath.element == "*":
            raise ExpressionError("*:only-of-type is not implemented")
        return xpath.add_condition("count(parent::*/child::%s) = 1" % xpath.element)

    def xpath_empty_pseudo(self, xpath):
        return xpath.add_condition("not(*) and not(string-length())")

    def pseudo_never_matches(self, xpath):
        """Common implementation for pseudo-classes that never match."""
        return xpath.add_condition("0")

    xpath_link_pseudo = pseudo_never_matches
    xpath_visited_pseudo = pseudo_never_matches
    xpath_hover_pseudo = pseudo_never_matches
    xpath_active_pseudo = pseudo_never_matches
    xpath_focus_pseudo = pseudo_never_matches
    xpath_target_pseudo = pseudo_never_matches
    xpath_enabled_pseudo = pseudo_never_matches
    xpath_disabled_pseudo = pseudo_never_matches
    xpath_checked_pseudo = pseudo_never_matches

    # Attrib: dispatch by attribute operator

    def xpath_attrib_exists(self, xpath, name, value):
        assert not value
        xpath.add_condition(name)
        return xpath

    def xpath_attrib_equals(self, xpath, name, value):
        xpath.add_condition("%s = %s" % (name, self.xpath_literal(value)))
        return xpath

    def xpath_attrib_different(self, xpath, name, value):
        # FIXME: this seems like a weird hack...
        if value:
            xpath.add_condition("not(%s) or %s != %s" % (name, name, self.xpath_literal(value)))
        else:
            xpath.add_condition("%s != %s" % (name, self.xpath_literal(value)))
        return xpath

    def xpath_attrib_includes(self, xpath, name, value):
        if is_non_whitespace(value):
            xpath.add_condition(
                "%s and contains(concat(' ', normalize-space(%s), ' '), %s)"
                % (name, name, self.xpath_literal(" " + value + " "))
            )
        else:
            xpath.add_condition("0")
        return xpath

    def xpath_attrib_dashmatch(self, xpath, name, value):
        # Weird, but true...
        xpath.add_condition(
            "%s and (%s = %s or starts-with(%s, %s))"
            % (name, name, self.xpath_literal(value), name, self.xpath_literal(value + "-"))
        )
        return xpath

    def xpath_attrib_prefixmatch(self, xpath, name, value):
        if value:
            xpath.add_condition(
                "%s and starts-with(%s, %s)" % (name, name, self.xpath_literal(value))
            )
        else:
            xpath.add_condition("0")
        return xpath

    def xpath_attrib_suffixmatch(self, xpath, name, value):
        if value:
            # Oddly there is a starts-with in XPath 1.0, but not ends-with
            xpath.add_condition(
                "%s and substring(%s, string-length(%s)-%s) = %s"
                % (name, name, name, len(value) - 1, self.xpath_literal(value))
            )
        else:
            xpath.add_condition("0")
        return xpath

    def xpath_attrib_substringmatch(self, xpath, name, value):
        if value:
            # Attribute selectors are case sensitive
            xpath.add_condition(
                "%s and contains(%s, %s)" % (name, name, self.xpath_literal(value))
            )
        else:
            xpath.add_condition("0")
        return xpath


class HTMLTranslator(GenericTranslator):
    """
    Translator for (X)HTML documents.

    Has a more useful implementation of some pseudo-classes based on
    HTML-specific element names and attribute names, as described in
    the `HTML5 specification`_. It assumes no-quirks mode.
    The API is the same as :class:`GenericTranslator`.

    .. _HTML5 specification: http://www.w3.org/TR/html5/links.html#selectors

    :param xhtml:
        If false (the default), element names and attribute names
        are case-insensitive.

    """

    lang_attribute = "lang"

    def __init__(self, xhtml=False):
        self.xhtml = xhtml  # Might be useful for sub-classes?
        if not xhtml:
            # See their definition in GenericTranslator.
            self.lower_case_element_names = True
            self.lower_case_attribute_names = True

    def xpath_checked_pseudo(self, xpath):
        # FIXME: is this really all the elements?
        return xpath.add_condition(
            "(@selected and name(.) = 'option') or "
            "(@checked "
            "and (name(.) = 'input' or name(.) = 'command')"
            "and (@type = 'checkbox' or @type = 'radio'))"
        )

    def xpath_lang_function(self, xpath, function):
        if function.argument_types() not in (["STRING"], ["IDENT"]):
            raise ExpressionError(
                "Expected a single string or ident for :lang(), got %r" % function.arguments
            )
        value = function.arguments[0].value
        return xpath.add_condition(
            "ancestor-or-self::*[@lang][1][starts-with(concat("
            # XPath 1.0 has no lower-case function...
            "translate(@%s, 'ABCDEFGHIJKLMNOPQRSTUVWXYZ', "
            "'abcdefghijklmnopqrstuvwxyz'), "
            "'-'), %s)]" % (self.lang_attribute, self.xpath_literal(value.lower() + "-"))
        )

    def xpath_link_pseudo(self, xpath):
        return xpath.add_condition(
            "@href and " "(name(.) = 'a' or name(.) = 'link' or name(.) = 'area')"
        )

    # Links are never visited, the implementation for :visited is the same
    # as in GenericTranslator

    def xpath_disabled_pseudo(self, xpath):
        # http://www.w3.org/TR/html5/section-index.html#attributes-1
        return xpath.add_condition(
            """
        (
            @disabled and
            (
                (name(.) = 'input' and @type != 'hidden') or
                name(.) = 'button' or
                name(.) = 'select' or
                name(.) = 'textarea' or
                name(.) = 'command' or
                name(.) = 'fieldset' or
                name(.) = 'optgroup' or
                name(.) = 'option'
            )
        ) or (
            (
                (name(.) = 'input' and @type != 'hidden') or
                name(.) = 'button' or
                name(.) = 'select' or
                name(.) = 'textarea'
            )
            and ancestor::fieldset[@disabled]
        )
        """
        )
        # FIXME: in the second half, add "and is not a descendant of that
        # fieldset element's first legend element child, if any."

    def xpath_enabled_pseudo(self, xpath):
        # http://www.w3.org/TR/html5/section-index.html#attributes-1
        return xpath.add_condition(
            """
        (
            @href and (
                name(.) = 'a' or
                name(.) = 'link' or
                name(.) = 'area'
            )
        ) or (
            (
                name(.) = 'command' or
                name(.) = 'fieldset' or
                name(.) = 'optgroup'
            )
            and not(@disabled)
        ) or (
            (
                (name(.) = 'input' and @type != 'hidden') or
                name(.) = 'button' or
                name(.) = 'select' or
                name(.) = 'textarea' or
                name(.) = 'keygen'
            )
            and not (@disabled or ancestor::fieldset[@disabled])
        ) or (
            name(.) = 'option' and not(
                @disabled or ancestor::optgroup[@disabled]
            )
        )
        """
        )
        # FIXME: ... or "li elements that are children of menu elements,
        # and that have a child element that defines a command, if the first
        # such element's Disabled State facet is false (not disabled)".
        # FIXME: after ancestor::fieldset[@disabled], add "and is not a
        # descendant of that fieldset element's first legend element child,
        # if any."<|MERGE_RESOLUTION|>--- conflicted
+++ resolved
@@ -444,15 +444,10 @@
         # `add_name_test` boolean is inverted and somewhat counter-intuitive:
         #
         # nth_of_type() calls nth_child(add_name_test=False)
-<<<<<<< HEAD
         if function.of_type:
             nodetest = self.xpath(function.of_type.parsed_tree)
         elif add_name_test:
             nodetest = '*'
-=======
-        if add_name_test:
-            nodetest = "*"
->>>>>>> 9edc6c3f
         else:
             nodetest = "%s" % xpath.element
 
