#!/usr/bin/env python
# -*- coding: utf-8 -*-
"""
    Tests for cssselect
    ===================

    These tests can be run either by py.test or by the standard library's
    unittest. They use plain ``assert`` statements and do little reporting
    themselves in case of failure.

    Use py.test to get fancy error reporting and assert introspection.


    :copyright: (c) 2007-2012 Ian Bicking and contributors.
                See AUTHORS for more details.
    :license: BSD, see LICENSE for more details.

"""

import sys
import unittest

from lxml import etree, html
from cssselect import (
    parse,
    GenericTranslator,
    HTMLTranslator,
    SelectorSyntaxError,
    ExpressionError,
)
from cssselect.parser import tokenize, parse_series, _unicode, FunctionalPseudoElement
from cssselect.xpath import _unicode_safe_getattr, XPathExpr


if sys.version_info[0] < 3:
    # Python 2
    def u(text):
        return text.decode("utf8")

else:
    # Python 3
    def u(text):
        return text


class TestCssselect(unittest.TestCase):
    def test_tokenizer(self):
        tokens = [
            _unicode(item) for item in tokenize(u(r'E\ é > f [a~="y\"x"]:nth(/* fu /]* */-3.7)'))
        ]
        assert tokens == [
            u("<IDENT 'E é' at 0>"),
            "<S ' ' at 4>",
            "<DELIM '>' at 5>",
            "<S ' ' at 6>",
            # the no-break space is not whitespace in CSS
            u("<IDENT 'f ' at 7>"),  # f\xa0
            "<DELIM '[' at 9>",
            "<IDENT 'a' at 10>",
            "<DELIM '~' at 11>",
            "<DELIM '=' at 12>",
            "<STRING 'y\"x' at 13>",
            "<DELIM ']' at 19>",
            "<DELIM ':' at 20>",
            "<IDENT 'nth' at 21>",
            "<DELIM '(' at 24>",
            "<NUMBER '-3.7' at 37>",
            "<DELIM ')' at 41>",
            "<EOF at 42>",
        ]

    def test_parser(self):
        def repr_parse(css):
            selectors = parse(css)
            for selector in selectors:
                assert selector.pseudo_element is None
            return [repr(selector.parsed_tree).replace("(u'", "('") for selector in selectors]

        def parse_many(first, *others):
            result = repr_parse(first)
            for other in others:
                assert repr_parse(other) == result
            return result

        assert parse_many("*") == ["Element[*]"]
        assert parse_many("*|*") == ["Element[*]"]
        assert parse_many("*|foo") == ["Element[foo]"]
        assert parse_many("|foo") == ["Element[foo]"]
        assert parse_many("foo|*") == ["Element[foo|*]"]
        assert parse_many("foo|bar") == ["Element[foo|bar]"]
        # This will never match, but it is valid:
        assert parse_many("#foo#bar") == ["Hash[Hash[Element[*]#foo]#bar]"]
        assert parse_many(
            "div>.foo",
            "div> .foo",
            "div >.foo",
            "div > .foo",
            "div \n>  \t \t .foo",
            "div\r>\n\n\n.foo",
            "div\f>\f.foo",
        ) == ["CombinedSelector[Element[div] > Class[Element[*].foo]]"]
        assert parse_many("td.foo,.bar", "td.foo, .bar", "td.foo\t\r\n\f ,\t\r\n\f .bar") == [
            "Class[Element[td].foo]",
            "Class[Element[*].bar]",
        ]
        assert parse_many("div, td.foo, div.bar span") == [
            "Element[div]",
            "Class[Element[td].foo]",
            "CombinedSelector[Class[Element[div].bar] <followed> Element[span]]",
        ]
        assert parse_many("div > p") == ["CombinedSelector[Element[div] > Element[p]]"]
        assert parse_many("td:first") == ["Pseudo[Element[td]:first]"]
        assert parse_many("td:first") == ["Pseudo[Element[td]:first]"]
        assert parse_many("td :first") == [
            "CombinedSelector[Element[td] <followed> Pseudo[Element[*]:first]]"
        ]
        assert parse_many("td :first") == [
            "CombinedSelector[Element[td] <followed> Pseudo[Element[*]:first]]"
        ]
        assert parse_many("a[name]", "a[ name\t]") == ["Attrib[Element[a][name]]"]
        assert parse_many("a [name]") == [
            "CombinedSelector[Element[a] <followed> Attrib[Element[*][name]]]"
        ]
        assert parse_many('a[rel="include"]', "a[rel = include]") == [
            "Attrib[Element[a][rel = 'include']]"
        ]
        assert parse_many("a[hreflang |= 'en']", "a[hreflang|=en]") == [
            "Attrib[Element[a][hreflang |= 'en']]"
        ]
        assert parse_many("div:nth-child(10)") == ["Function[Element[div]:nth-child(['10'])]"]
        assert parse_many(":nth-child(2n+2)") == [
            "Function[Element[*]:nth-child(['2', 'n', '+2'])]"
        ]
        assert parse_many("div:nth-of-type(10)") == ["Function[Element[div]:nth-of-type(['10'])]"]
        assert parse_many("div div:nth-of-type(10) .aclass") == [
            "CombinedSelector[CombinedSelector[Element[div] <followed> "
            "Function[Element[div]:nth-of-type(['10'])]] "
            "<followed> Class[Element[*].aclass]]"
        ]
        assert parse_many("label:only") == ["Pseudo[Element[label]:only]"]
        assert parse_many("a:lang(fr)") == ["Function[Element[a]:lang(['fr'])]"]
        assert parse_many('div:contains("foo")') == ["Function[Element[div]:contains(['foo'])]"]
        assert parse_many("div#foobar") == ["Hash[Element[div]#foobar]"]
        assert parse_many("div:not(div.foo)") == [
            "Negation[Element[div]:not(Class[Element[div].foo])]"
        ]
        assert parse_many("div:has(div.foo)") == [
            "Relation[Element[div]:has(Selector[Class[Element[div].foo]])]"
        ]
        assert parse_many("div:is(.foo, #bar)") == [
            "Matching[Element[div]:is(Class[Element[*].foo], Hash[Element[*]#bar])]"
        ]
        assert parse_many(":is(:hover, :visited)") == [
            "Matching[Element[*]:is(Pseudo[Element[*]:hover], Pseudo[Element[*]:visited])]"
        ]
        assert parse_many(":where(:hover, :visited)") == [
            "SpecificityAdjustment[Element[*]:where(Pseudo[Element[*]:hover],"
            " Pseudo[Element[*]:visited])]"
        ]
        assert parse_many("td ~ th") == ["CombinedSelector[Element[td] ~ Element[th]]"]
        assert parse_many(":scope > foo") == [
            "CombinedSelector[Pseudo[Element[*]:scope] > Element[foo]]"
        ]
        assert parse_many(" :scope > foo") == [
            "CombinedSelector[Pseudo[Element[*]:scope] > Element[foo]]"
        ]
        assert parse_many(":scope > foo bar > div") == [
            "CombinedSelector[CombinedSelector[CombinedSelector[Pseudo[Element[*]:scope] > "
            "Element[foo]] <followed> Element[bar]] > Element[div]]"
        ]
        assert parse_many(":scope > #foo #bar") == [
            "CombinedSelector[CombinedSelector[Pseudo[Element[*]:scope] > "
            "Hash[Element[*]#foo]] <followed> Hash[Element[*]#bar]]"
        ]

    def test_pseudo_elements(self):
        def parse_pseudo(css):
            result = []
            for selector in parse(css):
                pseudo = selector.pseudo_element
                pseudo = _unicode(pseudo) if pseudo else pseudo
                # No Symbol here
                assert pseudo is None or type(pseudo) is _unicode
                selector = repr(selector.parsed_tree).replace("(u'", "('")
                result.append((selector, pseudo))
            return result

        def parse_one(css):
            result = parse_pseudo(css)
            assert len(result) == 1
            return result[0]

        def test_pseudo_repr(css):
            result = parse(css)
            assert len(result) == 1
            selector = result[0]
            return repr(selector.parsed_tree)

        assert parse_one("foo") == ("Element[foo]", None)
        assert parse_one("*") == ("Element[*]", None)
        assert parse_one(":empty") == ("Pseudo[Element[*]:empty]", None)
        assert parse_one(":scope") == ("Pseudo[Element[*]:scope]", None)

        # Special cases for CSS 2.1 pseudo-elements
        assert parse_one(":BEfore") == ("Element[*]", "before")
        assert parse_one(":aftER") == ("Element[*]", "after")
        assert parse_one(":First-Line") == ("Element[*]", "first-line")
        assert parse_one(":First-Letter") == ("Element[*]", "first-letter")

        assert parse_one("::befoRE") == ("Element[*]", "before")
        assert parse_one("::AFter") == ("Element[*]", "after")
        assert parse_one("::firsT-linE") == ("Element[*]", "first-line")
        assert parse_one("::firsT-letteR") == ("Element[*]", "first-letter")

        assert parse_one("::text-content") == ("Element[*]", "text-content")
        assert parse_one("::attr(name)") == (
            "Element[*]",
            "FunctionalPseudoElement[::attr(['name'])]",
        )

        assert parse_one("::Selection") == ("Element[*]", "selection")
        assert parse_one("foo:after") == ("Element[foo]", "after")
        assert parse_one("foo::selection") == ("Element[foo]", "selection")
        assert parse_one("lorem#ipsum ~ a#b.c[href]:empty::selection") == (
            "CombinedSelector[Hash[Element[lorem]#ipsum] ~ "
            "Pseudo[Attrib[Class[Hash[Element[a]#b].c][href]]:empty]]",
            "selection",
        )
        assert parse_pseudo(":scope > div, foo bar") == [
            ("CombinedSelector[Pseudo[Element[*]:scope] > Element[div]]", None),
            ("CombinedSelector[Element[foo] <followed> Element[bar]]", None),
        ]
        assert parse_pseudo("foo:before, bar, baz:after") == [
            ("Element[foo]", "before"),
            ("Element[bar]", None),
            ("Element[baz]", "after"),
        ]

        # Special cases for CSS 2.1 pseudo-elements are ignored by default
        for pseudo in ("after", "before", "first-line", "first-letter"):
            (selector,) = parse("e:%s" % pseudo)
            assert selector.pseudo_element == pseudo
            assert GenericTranslator().selector_to_xpath(selector, prefix="") == "e"

        # Pseudo Elements are ignored by default, but if allowed they are not
        # supported by GenericTranslator
        tr = GenericTranslator()
        (selector,) = parse("e::foo")
        assert selector.pseudo_element == "foo"
        assert tr.selector_to_xpath(selector, prefix="") == "e"
        self.assertRaises(
            ExpressionError, tr.selector_to_xpath, selector, translate_pseudo_elements=True
        )

        # Special test for the unicode symbols and ':scope' element if check
        # Errors if use repr() instead of __repr__()
        assert test_pseudo_repr(":fİrst-child") == "Pseudo[Element[*]:fİrst-child]"
        assert test_pseudo_repr(":scope") == "Pseudo[Element[*]:scope]"

    def test_specificity(self):
        def specificity(css):
            selectors = parse(css)
            assert len(selectors) == 1
            return selectors[0].specificity()

        assert specificity("*") == (0, 0, 0)
        assert specificity(" foo") == (0, 0, 1)
        assert specificity(":empty ") == (0, 1, 0)
        assert specificity(":before") == (0, 0, 1)
        assert specificity("*:before") == (0, 0, 1)
        assert specificity(":nth-child(2)") == (0, 1, 0)
        assert specificity(".bar") == (0, 1, 0)
        assert specificity("[baz]") == (0, 1, 0)
        assert specificity('[baz="4"]') == (0, 1, 0)
        assert specificity('[baz^="4"]') == (0, 1, 0)
<<<<<<< HEAD
        assert specificity('#lipsum') == (1, 0, 0)
        assert specificity('::attr(name)') == (0, 0, 1)
=======
        assert specificity("#lipsum") == (1, 0, 0)
>>>>>>> 48bbfb1f

        assert specificity(":not(*)") == (0, 0, 0)
        assert specificity(":not(foo)") == (0, 0, 1)
        assert specificity(":not(.foo)") == (0, 1, 0)
        assert specificity(":not([foo])") == (0, 1, 0)
        assert specificity(":not(:empty)") == (0, 1, 0)
        assert specificity(":not(#foo)") == (1, 0, 0)

        assert specificity(":has(*)") == (0, 0, 0)
        assert specificity(":has(foo)") == (0, 0, 1)
        assert specificity(":has(.foo)") == (0, 1, 0)
        assert specificity(":has(> foo)") == (0, 0, 1)

        assert specificity(":is(.foo, #bar)") == (1, 0, 0)
        assert specificity(":is(:hover, :visited)") == (0, 1, 0)
        assert specificity(":where(:hover, :visited)") == (0, 0, 0)

        assert specificity("foo:empty") == (0, 1, 1)
        assert specificity("foo:before") == (0, 0, 2)
        assert specificity("foo::before") == (0, 0, 2)
        assert specificity("foo:empty::before") == (0, 1, 2)

        assert specificity("#lorem + foo#ipsum:first-child > bar:first-line") == (2, 1, 3)

    def test_css_export(self):
        def css2css(css, res=None):
            selectors = parse(css)
            assert len(selectors) == 1
            assert selectors[0].canonical() == (res or css)

        css2css("*")
        css2css(" foo", "foo")
        css2css("Foo", "Foo")
        css2css(":empty ", ":empty")
        css2css(":before", "::before")
        css2css(":beFOre", "::before")
        css2css("*:before", "::before")
        css2css(":nth-child(2)")
        css2css(".bar")
        css2css("[baz]")
        css2css('[baz="4"]', "[baz='4']")
        css2css('[baz^="4"]', "[baz^='4']")
        css2css("[ns|attr='4']")
        css2css("#lipsum")
        css2css(":not(*)")
        css2css(":not(foo)")
        css2css(":not(*.foo)", ":not(.foo)")
        css2css(":not(*[foo])", ":not([foo])")
        css2css(":not(:empty)")
        css2css(":not(#foo)")
        css2css(":has(*)")
        css2css(":has(foo)")
        css2css(":has(*.foo)", ":has(.foo)")
        css2css(":is(#bar, .foo)")
        css2css(":is(:focused, :visited)")
        css2css(":where(:focused, :visited)")
        css2css("foo:empty")
        css2css("foo::before")
        css2css("foo:empty::before")
        css2css('::name(arg + "val" - 3)', "::name(arg+'val'-3)")
        css2css("#lorem + foo#ipsum:first-child > bar::first-line")
        css2css("foo > *")

    def test_parse_errors(self):
        def get_error(css):
            try:
                parse(css)
            except SelectorSyntaxError:
                # Py2, Py3, ...
                return str(sys.exc_info()[1]).replace("(u'", "('")

        assert get_error("attributes(href)/html/body/a") == (
            "Expected selector, got <DELIM '(' at 10>"
        )
        assert get_error("attributes(href)") == ("Expected selector, got <DELIM '(' at 10>")
        assert get_error("html/body/a") == ("Expected selector, got <DELIM '/' at 4>")
        assert get_error(" ") == ("Expected selector, got <EOF at 1>")
        assert get_error("div, ") == ("Expected selector, got <EOF at 5>")
        assert get_error(" , div") == ("Expected selector, got <DELIM ',' at 1>")
        assert get_error("p, , div") == ("Expected selector, got <DELIM ',' at 3>")
        assert get_error("div > ") == ("Expected selector, got <EOF at 6>")
        assert get_error("  > div") == ("Expected selector, got <DELIM '>' at 2>")
        assert get_error("foo|#bar") == ("Expected ident or '*', got <HASH 'bar' at 4>")
        assert get_error("#.foo") == ("Expected selector, got <DELIM '#' at 0>")
        assert get_error(".#foo") == ("Expected ident, got <HASH 'foo' at 1>")
        assert get_error(":#foo") == ("Expected ident, got <HASH 'foo' at 1>")
        assert get_error("[*]") == ("Expected '|', got <DELIM ']' at 2>")
        assert get_error("[foo|]") == ("Expected ident, got <DELIM ']' at 5>")
        assert get_error("[#]") == ("Expected ident or '*', got <DELIM '#' at 1>")
        assert get_error("[foo=#]") == ("Expected string or ident, got <DELIM '#' at 5>")
        assert get_error("[href]a") == ("Expected selector, got <IDENT 'a' at 6>")
        assert get_error("[rel=stylesheet]") is None
        assert get_error("[rel:stylesheet]") == ("Operator expected, got <DELIM ':' at 4>")
        assert get_error("[rel=stylesheet") == ("Expected ']', got <EOF at 15>")
        assert get_error(":lang(fr)") is None
        assert get_error(":lang(fr") == ("Expected an argument, got <EOF at 8>")
        assert get_error(':contains("foo') == ("Unclosed string at 10")
        assert get_error("foo!") == ("Expected selector, got <DELIM '!' at 3>")

        # Mis-placed pseudo-elements
        assert get_error("a:before:empty") == (
            "Got pseudo-element ::before not at the end of a selector"
        )
        assert get_error("li:before a") == (
            "Got pseudo-element ::before not at the end of a selector"
        )
        assert get_error(":not(:before)") == ("Got pseudo-element ::before inside :not() at 12")
        assert get_error(":not(:not(a))") == ("Got nested :not()")
        assert get_error(":is(:before)") == ("Got pseudo-element ::before inside function")
        assert get_error(":is(a b)") == ("Expected an argument, got <IDENT 'b' at 6>")
        assert get_error(":where(:before)") == ("Got pseudo-element ::before inside function")
        assert get_error(":where(a b)") == ("Expected an argument, got <IDENT 'b' at 9>")
        assert get_error(":scope > div :scope header") == (
            'Got immediate child pseudo-element ":scope" not at the start of a selector'
        )
        assert get_error("div :scope header") == (
            'Got immediate child pseudo-element ":scope" not at the start of a selector'
        )
        assert get_error("> div p") == ("Expected selector, got <DELIM '>' at 0>")

        # Unsupported :has() with several arguments
        assert get_error(":has(a, b)") == ("Expected an argument, got <DELIM ',' at 6>")
        assert get_error(":has()") == ("Expected selector, got <EOF at 0>")

    def test_translation(self):
        def xpath(css):
            return _unicode(GenericTranslator().css_to_xpath(css, prefix=""))

        assert xpath("*") == "*"
        assert xpath("e") == "e"
        assert xpath("*|e") == "e"
        assert xpath("e|f") == "e:f"
        assert xpath("e[foo]") == "e[@foo]"
        assert xpath("e[foo|bar]") == "e[@foo:bar]"
        assert xpath('e[foo="bar"]') == "e[@foo = 'bar']"
        assert xpath('e[foo~="bar"]') == (
            "e[@foo and contains(" "concat(' ', normalize-space(@foo), ' '), ' bar ')]"
        )
        assert xpath('e[foo^="bar"]') == ("e[@foo and starts-with(@foo, 'bar')]")
        assert xpath('e[foo$="bar"]') == (
            "e[@foo and substring(@foo, string-length(@foo)-2) = 'bar']"
        )
        assert xpath('e[foo*="bar"]') == ("e[@foo and contains(@foo, 'bar')]")
        assert xpath('e[hreflang|="en"]') == (
            "e[@hreflang and (" "@hreflang = 'en' or starts-with(@hreflang, 'en-'))]"
        )

        # --- nth-* and nth-last-* -------------------------------------
        assert xpath("e:nth-child(1)") == ("e[count(preceding-sibling::*) = 0]")

        # always true
        assert xpath("e:nth-child(n)") == ("e")
        assert xpath("e:nth-child(n+1)") == ("e")
        # always true too
        assert xpath("e:nth-child(n-10)") == ("e")
        # b=2 is the limit...
        assert xpath("e:nth-child(n+2)") == ("e[count(preceding-sibling::*) >= 1]")
        # always false
        assert xpath("e:nth-child(-n)") == ("e[0]")
        # equivalent to first child
        assert xpath("e:nth-child(-n+1)") == ("e[count(preceding-sibling::*) <= 0]")

        assert xpath("e:nth-child(3n+2)") == (
            "e[(count(preceding-sibling::*) >= 1) and "
            "((count(preceding-sibling::*) +2) mod 3 = 0)]"
        )
        assert xpath("e:nth-child(3n-2)") == ("e[count(preceding-sibling::*) mod 3 = 0]")
        assert xpath("e:nth-child(-n+6)") == ("e[count(preceding-sibling::*) <= 5]")

        assert xpath("e:nth-last-child(1)") == ("e[count(following-sibling::*) = 0]")
        assert xpath("e:nth-last-child(2n)") == ("e[(count(following-sibling::*) +1) mod 2 = 0]")
        assert xpath("e:nth-last-child(2n+1)") == ("e[count(following-sibling::*) mod 2 = 0]")
        assert xpath("e:nth-last-child(2n+2)") == (
            "e[(count(following-sibling::*) >= 1) and "
            "((count(following-sibling::*) +1) mod 2 = 0)]"
        )
        assert xpath("e:nth-last-child(3n+1)") == ("e[count(following-sibling::*) mod 3 = 0]")
        # represents the two last e elements
        assert xpath("e:nth-last-child(-n+2)") == ("e[count(following-sibling::*) <= 1]")

        assert xpath("e:nth-of-type(1)") == ("e[count(preceding-sibling::e) = 0]")
        assert xpath("e:nth-last-of-type(1)") == ("e[count(following-sibling::e) = 0]")
        assert xpath("div e:nth-last-of-type(1) .aclass") == (
            "div/descendant-or-self::*/e[count(following-sibling::e) = 0]"
            "/descendant-or-self::*/*[@class and contains("
            "concat(' ', normalize-space(@class), ' '), ' aclass ')]"
        )

        assert xpath("e:first-child") == ("e[count(preceding-sibling::*) = 0]")
        assert xpath("e:last-child") == ("e[count(following-sibling::*) = 0]")
        assert xpath("e:first-of-type") == ("e[count(preceding-sibling::e) = 0]")
        assert xpath("e:last-of-type") == ("e[count(following-sibling::e) = 0]")
        assert xpath("e:only-child") == ("e[count(parent::*/child::*) = 1]")
        assert xpath("e:only-of-type") == ("e[count(parent::*/child::e) = 1]")
        assert xpath("e:empty") == ("e[not(*) and not(string-length())]")
        assert xpath("e:EmPTY") == ("e[not(*) and not(string-length())]")
        assert xpath("e:root") == ("e[not(parent::*)]")
        assert xpath("e:hover") == ("e[0]")  # never matches
        assert (
            xpath("div:has(bar.foo)") == "div[descendant::bar"
            "[@class and contains(concat(' ', normalize-space(@class), ' '), ' foo ')]]"
        )
        assert xpath("e:has(> f)") == "e[./f]"
        assert xpath("e:has(f)") == "e[descendant::f]"
        assert xpath("e:has(~ f)") == "e[following-sibling::f]"
        assert (
            xpath("e:has(+ f)") == "e[following-sibling::*[(name() = 'f') and (position() = 1)]]"
        )
        assert xpath('e:contains("foo")') == ("e[contains(., 'foo')]")
        assert xpath("e:ConTains(foo)") == ("e[contains(., 'foo')]")
        assert xpath("e.warning") == (
            "e[@class and contains(" "concat(' ', normalize-space(@class), ' '), ' warning ')]"
        )
        assert xpath("e#myid") == ("e[@id = 'myid']")
        assert xpath("e:not(:nth-child(odd))") == ("e[not(count(preceding-sibling::*) mod 2 = 0)]")
        assert xpath("e:nOT(*)") == ("e[0]")  # never matches
        assert xpath("e f") == ("e/descendant-or-self::*/f")
        assert xpath("e > f") == ("e/f")
        assert xpath("e + f") == ("e/following-sibling::*[(name() = 'f') and (position() = 1)]")
        assert xpath("e ~ f") == ("e/following-sibling::f")
        assert xpath("e ~ f:nth-child(3)") == (
            "e/following-sibling::f[count(preceding-sibling::*) = 2]"
        )
        assert xpath("div#container p") == ("div[@id = 'container']/descendant-or-self::*/p")
        assert xpath("e:where(foo)") == "e[name() = 'foo']"
        assert xpath("e:where(foo, bar)") == "e[(name() = 'foo') or (name() = 'bar')]"

        # Invalid characters in XPath element names
        assert xpath(r"di\a0 v") == (u("*[name() = 'di v']"))  # di\xa0v
        assert xpath(r"di\[v") == ("*[name() = 'di[v']")
        assert xpath(r"[h\a0 ref]") == (u("*[attribute::*[name() = 'h ref']]"))  # h\xa0ref
        assert xpath(r"[h\]ref]") == ("*[attribute::*[name() = 'h]ref']]")

        self.assertRaises(ExpressionError, xpath, u(":fİrst-child"))
        self.assertRaises(ExpressionError, xpath, ":first-of-type")
        self.assertRaises(ExpressionError, xpath, ":only-of-type")
        self.assertRaises(ExpressionError, xpath, ":last-of-type")
        self.assertRaises(ExpressionError, xpath, ":nth-of-type(1)")
        self.assertRaises(ExpressionError, xpath, ":nth-last-of-type(1)")
        self.assertRaises(ExpressionError, xpath, ":nth-child(n-)")
        self.assertRaises(ExpressionError, xpath, ":after")
        self.assertRaises(ExpressionError, xpath, ":lorem-ipsum")
        self.assertRaises(ExpressionError, xpath, ":lorem(ipsum)")
        self.assertRaises(ExpressionError, xpath, "::lorem-ipsum")
        self.assertRaises(TypeError, GenericTranslator().css_to_xpath, 4)
        self.assertRaises(TypeError, GenericTranslator().selector_to_xpath, "foo")

    def test_unicode(self):
        if sys.version_info[0] < 3:
            css = ".a\xc1b".decode("ISO-8859-1")
        else:
            css = ".a\xc1b"

        xpath = GenericTranslator().css_to_xpath(css)
        assert css[1:] in xpath
        xpath = xpath.encode("ascii", "xmlcharrefreplace").decode("ASCII")
        assert xpath == (
            "descendant-or-self::*[@class and contains("
            "concat(' ', normalize-space(@class), ' '), ' a&#193;b ')]"
        )

    def test_quoting(self):
        css_to_xpath = GenericTranslator().css_to_xpath
        assert css_to_xpath('*[aval="\'"]') == ("""descendant-or-self::*[@aval = "'"]""")
        assert css_to_xpath("*[aval=\"'''\"]") == ("""descendant-or-self::*[@aval = "'''"]""")
        assert css_to_xpath("*[aval='\"']") == ("""descendant-or-self::*[@aval = '"']""")
        assert css_to_xpath('*[aval=\'"""\']') == ('''descendant-or-self::*[@aval = '"""']''')
        assert css_to_xpath(':scope > div[dataimg="<testmessage>"]') == (
            "descendant-or-self::*[1]/div[@dataimg = '<testmessage>']"
        )

    def test_unicode_escapes(self):
        # \22 == '"'  \20 == ' '
        css_to_xpath = GenericTranslator().css_to_xpath
        assert css_to_xpath(r'*[aval="\'\22\'"]') == (
            """descendant-or-self::*[@aval = concat("'",'"',"'")]"""
        )
        assert css_to_xpath(r'*[aval="\'\22 2\'"]') == (
            """descendant-or-self::*[@aval = concat("'",'"2',"'")]"""
        )
        assert css_to_xpath(r'*[aval="\'\20  \'"]') == (
            """descendant-or-self::*[@aval = "'  '"]"""
        )
        assert css_to_xpath("*[aval=\"'\\20\r\n '\"]") == (
            """descendant-or-self::*[@aval = "'  '"]"""
        )

    def test_xpath_pseudo_elements(self):
        class CustomTranslator(GenericTranslator):
            def xpath_pseudo_element(self, xpath, pseudo_element):
                if isinstance(pseudo_element, FunctionalPseudoElement):
                    method = "xpath_%s_functional_pseudo_element" % (
                        pseudo_element.name.replace("-", "_")
                    )
                    method = _unicode_safe_getattr(self, method, None)
                    if not method:
                        raise ExpressionError(
                            "The functional pseudo-element ::%s() is unknown" % pseudo_element.name
                        )
                    xpath = method(xpath, pseudo_element.arguments)
                else:
                    method = "xpath_%s_simple_pseudo_element" % (pseudo_element.replace("-", "_"))
                    method = _unicode_safe_getattr(self, method, None)
                    if not method:
                        raise ExpressionError(
                            "The pseudo-element ::%s is unknown" % pseudo_element
                        )
                    xpath = method(xpath)
                return xpath

            # functional pseudo-class:
            # elements that have a certain number of attributes
            def xpath_nb_attr_function(self, xpath, function):
                nb_attributes = int(function.arguments[0].value)
                return xpath.add_condition("count(@*)=%d" % nb_attributes)

            # pseudo-class:
            # elements that have 5 attributes
            def xpath_five_attributes_pseudo(self, xpath):
                return xpath.add_condition("count(@*)=5")

            # functional pseudo-element:
            # element's attribute by name
            def xpath_attr_functional_pseudo_element(self, xpath, arguments):
                attribute_name = arguments[0].value
                other = XPathExpr(
                    "@%s" % attribute_name,
                    "",
                )
                return xpath.join("/", other)

            # pseudo-element:
            # element's text() nodes
            def xpath_text_node_simple_pseudo_element(self, xpath):
                other = XPathExpr(
                    "text()",
                    "",
                )
                return xpath.join("/", other)

            # pseudo-element:
            # element's href attribute
            def xpath_attr_href_simple_pseudo_element(self, xpath):
                other = XPathExpr(
                    "@href",
                    "",
                )
                return xpath.join("/", other)

            # pseudo-element:
            # used to demonstrate operator precedence
            def xpath_first_or_second_pseudo(self, xpath):
                return xpath.add_condition("@id = 'first' or @id = 'second'")

        def xpath(css):
            return _unicode(CustomTranslator().css_to_xpath(css))

        assert xpath(":five-attributes") == "descendant-or-self::*[count(@*)=5]"
        assert xpath(":nb-attr(3)") == "descendant-or-self::*[count(@*)=3]"
        assert xpath("::attr(href)") == "descendant-or-self::*/@href"
        assert xpath("::text-node") == "descendant-or-self::*/text()"
        assert xpath("::attr-href") == "descendant-or-self::*/@href"
        assert xpath("p img::attr(src)") == (
            "descendant-or-self::p/descendant-or-self::*/img/@src"
        )
        assert xpath(":scope") == "descendant-or-self::*[1]"
        assert xpath(":first-or-second[href]") == (
            "descendant-or-self::*[(@id = 'first' or @id = 'second') " "and (@href)]"
        )

        assert str(XPathExpr("", "", condition="@href")) == "[@href]"

        document = etree.fromstring(OPERATOR_PRECEDENCE_IDS)
        sort_key = dict((el, count) for count, el in enumerate(document.getiterator())).__getitem__

        def operator_id(selector):
            xpath = CustomTranslator().css_to_xpath(selector)
            items = document.xpath(xpath)
            items.sort(key=sort_key)
            return [element.get("id", "nil") for element in items]

        assert operator_id(":first-or-second") == ["first", "second"]
        assert operator_id(":first-or-second[href]") == ["second"]
        assert operator_id("[href]:first-or-second") == ["second"]

    def test_series(self):
        def series(css):
            (selector,) = parse(":nth-child(%s)" % css)
            args = selector.parsed_tree.arguments
            try:
                return parse_series(args)
            except ValueError:
                return None

        assert series("1n+3") == (1, 3)
        assert series("1n +3") == (1, 3)
        assert series("1n + 3") == (1, 3)
        assert series("1n+ 3") == (1, 3)
        assert series("1n-3") == (1, -3)
        assert series("1n -3") == (1, -3)
        assert series("1n - 3") == (1, -3)
        assert series("1n- 3") == (1, -3)
        assert series("n-5") == (1, -5)
        assert series("odd") == (2, 1)
        assert series("even") == (2, 0)
        assert series("3n") == (3, 0)
        assert series("n") == (1, 0)
        assert series("+n") == (1, 0)
        assert series("-n") == (-1, 0)
        assert series("5") == (0, 5)
        assert series("foo") is None
        assert series("n+") is None

    def test_lang(self):
        document = etree.fromstring(XMLLANG_IDS)
        sort_key = dict((el, count) for count, el in enumerate(document.getiterator())).__getitem__
        css_to_xpath = GenericTranslator().css_to_xpath

        def langid(selector):
            xpath = css_to_xpath(selector)
            items = document.xpath(xpath)
            items.sort(key=sort_key)
            return [element.get("id", "nil") for element in items]

        assert langid(':lang("EN")') == ["first", "second", "third", "fourth"]
        assert langid(':lang("en-us")') == ["second", "fourth"]
        assert langid(":lang(en-nz)") == ["third"]
        assert langid(":lang(fr)") == ["fifth"]
        assert langid(":lang(ru)") == ["sixth"]
        assert langid(":lang('ZH')") == ["eighth"]
        assert langid(":lang(de) :lang(zh)") == ["eighth"]
        assert langid(":lang(en), :lang(zh)") == ["first", "second", "third", "fourth", "eighth"]
        assert langid(":lang(es)") == []

    def test_argument_types(self):

        class CustomTranslator(GenericTranslator):

            def __init__(self):
                self.argument_types = []

            def xpath_pseudo_element(self, xpath, function):
                self.argument_types += function.argument_types()

        def argument_types(css):
            translator = CustomTranslator()
            translator.css_to_xpath(css)
            return translator.argument_types

        mappings = (
            ('', []),
            ('ident', ['IDENT']),
            ('"string"', ['STRING']),
            ('1', ['NUMBER']),
        )
        for argument_string, argument_list in mappings:
            css = '::pseudo_element({})'.format(argument_string)
            assert argument_types(css) == argument_list

    def test_select(self):
        document = etree.fromstring(HTML_IDS)
        sort_key = dict((el, count) for count, el in enumerate(document.getiterator())).__getitem__
        css_to_xpath = GenericTranslator().css_to_xpath
        html_css_to_xpath = HTMLTranslator().css_to_xpath

        def select_ids(selector, html_only):
            xpath = css_to_xpath(selector)
            items = document.xpath(xpath)
            if html_only:
                assert items == []
                xpath = html_css_to_xpath(selector)
                items = document.xpath(xpath)
            items.sort(key=sort_key)
            return [element.get("id", "nil") for element in items]

        def pcss(main, *selectors, **kwargs):
            html_only = kwargs.pop("html_only", False)
            result = select_ids(main, html_only)
            for selector in selectors:
                assert select_ids(selector, html_only) == result
            return result

        all_ids = pcss("*")
        assert all_ids[:6] == ["html", "nil", "link-href", "link-nohref", "nil", "outer-div"]
        assert all_ids[-1:] == ["foobar-span"]
        assert pcss("div") == ["outer-div", "li-div", "foobar-div"]
        assert pcss("DIV", html_only=True) == [
            "outer-div",
            "li-div",
            "foobar-div",
        ]  # case-insensitive in HTML
        assert pcss("div div") == ["li-div"]
        assert pcss("div, div div") == ["outer-div", "li-div", "foobar-div"]
        assert pcss("a[name]") == ["name-anchor"]
        assert pcss("a[NAme]", html_only=True) == ["name-anchor"]  # case-insensitive in HTML:
        assert pcss("a[rel]") == ["tag-anchor", "nofollow-anchor"]
        assert pcss('a[rel="tag"]') == ["tag-anchor"]
        assert pcss('a[href*="localhost"]') == ["tag-anchor"]
        assert pcss('a[href*=""]') == []
        assert pcss('a[href^="http"]') == ["tag-anchor", "nofollow-anchor"]
        assert pcss('a[href^="http:"]') == ["tag-anchor"]
        assert pcss('a[href^=""]') == []
        assert pcss('a[href$="org"]') == ["nofollow-anchor"]
        assert pcss('a[href$=""]') == []
        assert pcss('div[foobar~="bc"]', 'div[foobar~="cde"]') == ["foobar-div"]
        assert pcss('[foobar~="ab bc"]', '[foobar~=""]', '[foobar~=" \t"]') == []
        assert pcss('div[foobar~="cd"]') == []
        assert pcss('*[lang|="En"]', '[lang|="En-us"]') == ["second-li"]
        # Attribute values are case sensitive
        assert pcss('*[lang|="en"]', '[lang|="en-US"]') == []
        assert pcss('*[lang|="e"]') == []
        # ... :lang() is not.
        assert pcss(':lang("EN")', "*:lang(en-US)", html_only=True) == ["second-li", "li-div"]
        assert pcss(':lang("e")', html_only=True) == []
        assert pcss(":scope > div") == []
        assert pcss(":scope body") == ["nil"]
        assert pcss(":scope body > div") == ["outer-div", "foobar-div"]
        assert pcss(":scope head") == ["nil"]
        assert pcss(":scope html") == []

        # --- nth-* and nth-last-* -------------------------------------

        # select nothing
        assert pcss("li:nth-child(-n)") == []
        # select all children
        assert pcss("li:nth-child(n)") == [
            "first-li",
            "second-li",
            "third-li",
            "fourth-li",
            "fifth-li",
            "sixth-li",
            "seventh-li",
        ]

        assert pcss("li:nth-child(3)", "#first-li ~ :nth-child(3)") == ["third-li"]
        assert pcss("li:nth-child(10)") == []
        assert pcss("li:nth-child(2n)", "li:nth-child(even)", "li:nth-child(2n+0)") == [
            "second-li",
            "fourth-li",
            "sixth-li",
        ]
        assert pcss("li:nth-child(+2n+1)", "li:nth-child(odd)") == [
            "first-li",
            "third-li",
            "fifth-li",
            "seventh-li",
        ]
        assert pcss("li:nth-child(2n+4)") == ["fourth-li", "sixth-li"]
        assert pcss("li:nth-child(3n+1)") == ["first-li", "fourth-li", "seventh-li"]
        assert pcss("li:nth-child(-n+3)") == ["first-li", "second-li", "third-li"]
        assert pcss("li:nth-child(-2n+4)") == ["second-li", "fourth-li"]
        assert pcss("li:nth-last-child(0)") == []
        assert pcss("li:nth-last-child(1)") == ["seventh-li"]
        assert pcss("li:nth-last-child(2n)", "li:nth-last-child(even)") == [
            "second-li",
            "fourth-li",
            "sixth-li",
        ]
        assert pcss("li:nth-last-child(2n+1)") == [
            "first-li",
            "third-li",
            "fifth-li",
            "seventh-li",
        ]
        assert pcss("li:nth-last-child(2n+2)") == ["second-li", "fourth-li", "sixth-li"]
        assert pcss("li:nth-last-child(3n+1)") == ["first-li", "fourth-li", "seventh-li"]
        assert pcss("ol:first-of-type") == ["first-ol"]
        assert pcss("ol:nth-child(1)") == []
        assert pcss("ol:nth-of-type(2)") == ["second-ol"]
        assert pcss("ol:nth-last-of-type(1)") == ["second-ol"]

        # "+" and "~" tests
        assert pcss("ol#first-ol li + li:nth-child(4)") == ["fourth-li"]
        assert pcss("li + li:nth-child(1)") == []
        assert pcss("li ~ li:nth-child(2n+1)") == [
            "third-li",
            "fifth-li",
            "seventh-li",
        ]  # all but the first
        assert pcss("li ~ li:nth-last-child(2n+1)") == [
            "third-li",
            "fifth-li",
            "seventh-li",
        ]  # all but the first

        assert pcss("span:only-child") == ["foobar-span"]
        assert pcss("li div:only-child") == ["li-div"]
        assert pcss("div *:only-child") == ["li-div", "foobar-span"]
        self.assertRaises(ExpressionError, pcss, "p *:only-of-type")
        assert pcss("p:only-of-type") == ["paragraph"]
        assert pcss("a:empty", "a:EMpty") == ["name-anchor"]
        assert pcss("li:empty") == ["third-li", "fourth-li", "fifth-li", "sixth-li"]
        assert pcss(":root", "html:root") == ["html"]
        assert pcss("li:root", "* :root") == []
        assert pcss('*:contains("link")', ':CONtains("link")') == [
            "html",
            "nil",
            "outer-div",
            "tag-anchor",
            "nofollow-anchor",
        ]
        assert pcss('*:contains("LInk")') == []  # case sensitive
        assert pcss('*:contains("e")') == [
            "html",
            "nil",
            "outer-div",
            "first-ol",
            "first-li",
            "paragraph",
            "p-em",
        ]
        assert pcss('*:contains("E")') == []  # case-sensitive
        assert pcss(".a", ".b", "*.a", "ol.a") == ["first-ol"]
        assert pcss(".c", "*.c") == ["first-ol", "third-li", "fourth-li"]
        assert pcss("ol *.c", "ol li.c", "li ~ li.c", "ol > li.c") == ["third-li", "fourth-li"]
        assert pcss("#first-li", "li#first-li", "*#first-li") == ["first-li"]
        assert pcss("li div", "li > div", "div div") == ["li-div"]
        assert pcss("div > div") == []
        assert pcss("div>.c", "div > .c") == ["first-ol"]
        assert pcss("div + div") == ["foobar-div"]
        assert pcss("a ~ a") == ["tag-anchor", "nofollow-anchor"]
        assert pcss('a[rel="tag"] ~ a') == ["nofollow-anchor"]
        assert pcss("ol#first-ol li:last-child") == ["seventh-li"]
        assert pcss("ol#first-ol *:last-child") == ["li-div", "seventh-li"]
        assert pcss("#outer-div:first-child") == ["outer-div"]
        assert pcss("#outer-div :first-child") == [
            "name-anchor",
            "first-li",
            "li-div",
            "p-b",
            "checkbox-fieldset-disabled",
            "area-href",
        ]
        assert pcss("a[href]") == ["tag-anchor", "nofollow-anchor"]
        assert pcss(":not(*)") == []
        assert pcss("a:not([href])") == ["name-anchor"]
        assert pcss("ol :Not(li[class])") == [
            "first-li",
            "second-li",
            "li-div",
            "fifth-li",
            "sixth-li",
            "seventh-li",
        ]
        assert pcss("link:has(*)") == []
        assert pcss("ol:has(div)") == ["first-ol"]
        assert pcss(":is(#first-li, #second-li)") == ["first-li", "second-li"]
        assert pcss("a:is(#name-anchor, #tag-anchor)") == ["name-anchor", "tag-anchor"]
        assert pcss(":is(.c)") == ["first-ol", "third-li", "fourth-li"]
        assert pcss("ol.a.b.c > li.c:nth-child(3)") == ["third-li"]

        # Invalid characters in XPath element names, should not crash
        assert pcss(r"di\a0 v", r"div\[") == []
        assert pcss(r"[h\a0 ref]", r"[h\]ref]") == []

        # HTML-specific
        assert pcss(":link", html_only=True) == [
            "link-href",
            "tag-anchor",
            "nofollow-anchor",
            "area-href",
        ]
        assert pcss(":visited", html_only=True) == []
        assert pcss(":enabled", html_only=True) == [
            "link-href",
            "tag-anchor",
            "nofollow-anchor",
            "checkbox-unchecked",
            "text-checked",
            "checkbox-checked",
            "area-href",
        ]
        assert pcss(":disabled", html_only=True) == [
            "checkbox-disabled",
            "checkbox-disabled-checked",
            "fieldset",
            "checkbox-fieldset-disabled",
        ]
        assert pcss(":checked", html_only=True) == [
            "checkbox-checked",
            "checkbox-disabled-checked",
        ]

    def test_select_shakespeare(self):
        document = html.document_fromstring(HTML_SHAKESPEARE)
        body = document.xpath("//body")[0]
        css_to_xpath = GenericTranslator().css_to_xpath

        try:
            basestring_ = basestring
        except NameError:
            basestring_ = (str, bytes)

        def count(selector):
            xpath = css_to_xpath(selector)
            results = body.xpath(xpath)
            assert not isinstance(results, basestring_)
            found = set()
            for item in results:
                assert item not in found
                found.add(item)
                assert not isinstance(item, basestring_)
            return len(results)

        # Data borrowed from http://mootools.net/slickspeed/

        ## Changed from original; probably because I'm only
        ## searching the body.
        # assert count('*') == 252
        assert count("*") == 246
        assert count("div:contains(CELIA)") == 26
        assert count("div:only-child") == 22  # ?
        assert count("div:nth-child(even)") == 106
        assert count("div:nth-child(2n)") == 106
        assert count("div:nth-child(odd)") == 137
        assert count("div:nth-child(2n+1)") == 137
        assert count("div:nth-child(n)") == 243
        assert count("div:last-child") == 53
        assert count("div:first-child") == 51
        assert count("div > div") == 242
        assert count("div + div") == 190
        assert count("div ~ div") == 190
        assert count("body") == 1
        assert count("body div") == 243
        assert count("div") == 243
        assert count("div div") == 242
        assert count("div div div") == 241
        assert count("div, div, div") == 243
        assert count("div, a, span") == 243
        assert count(".dialog") == 51
        assert count("div.dialog") == 51
        assert count("div .dialog") == 51
        assert count("div.character, div.dialog") == 99
        assert count("div.direction.dialog") == 0
        assert count("div.dialog.direction") == 0
        assert count("div.dialog.scene") == 1
        assert count("div.scene.scene") == 1
        assert count("div.scene .scene") == 0
        assert count("div.direction .dialog ") == 0
        assert count("div .dialog .direction") == 4
        assert count("div.dialog .dialog .direction") == 4
        assert count("#speech5") == 1
        assert count("div#speech5") == 1
        assert count("div #speech5") == 1
        assert count("div.scene div.dialog") == 49
        assert count("div#scene1 div.dialog div") == 142
        assert count("#scene1 #speech1") == 1
        assert count("div[class]") == 103
        assert count("div[class=dialog]") == 50
        assert count("div[class^=dia]") == 51
        assert count("div[class$=log]") == 50
        assert count("div[class*=sce]") == 1
        assert count("div[class|=dialog]") == 50  # ? Seems right
        assert count("div[class!=madeup]") == 243  # ? Seems right
        assert count("div[class~=dialog]") == 51  # ? Seems right
        assert count(":scope > div") == 1
        assert count(":scope > div > div[class=dialog]") == 1
        assert count(":scope > div div") == 242


OPERATOR_PRECEDENCE_IDS = """
<html>
  <a id="first"></a>
  <a id="second" href="#"></a>
  <a id="third" href="#"></a>
</html>
"""

XMLLANG_IDS = """
<test>
  <a id="first" xml:lang="en">a</a>
  <b id="second" xml:lang="en-US">b</b>
  <c id="third" xml:lang="en-Nz">c</c>
  <d id="fourth" xml:lang="En-us">d</d>
  <e id="fifth" xml:lang="fr">e</e>
  <f id="sixth" xml:lang="ru">f</f>
  <g id="seventh" xml:lang="de">
    <h id="eighth" xml:lang="zh"/>
  </g>
</test>
"""

HTML_IDS = """
<html id="html"><head>
  <link id="link-href" href="foo" />
  <link id="link-nohref" />
</head><body>
<div id="outer-div">
 <a id="name-anchor" name="foo"></a>
 <a id="tag-anchor" rel="tag" href="http://localhost/foo">link</a>
 <a id="nofollow-anchor" rel="nofollow" href="https://example.org">
    link</a>
 <ol id="first-ol" class="a b c">
   <li id="first-li">content</li>
   <li id="second-li" lang="En-us">
     <div id="li-div">
     </div>
   </li>
   <li id="third-li" class="ab c"></li>
   <li id="fourth-li" class="ab
c"></li>
   <li id="fifth-li"></li>
   <li id="sixth-li"></li>
   <li id="seventh-li">  </li>
 </ol>
 <p id="paragraph">
   <b id="p-b">hi</b> <em id="p-em">there</em>
   <b id="p-b2">guy</b>
   <input type="checkbox" id="checkbox-unchecked" />
   <input type="checkbox" id="checkbox-disabled" disabled="" />
   <input type="text" id="text-checked" checked="checked" />
   <input type="hidden" />
   <input type="hidden" disabled="disabled" />
   <input type="checkbox" id="checkbox-checked" checked="checked" />
   <input type="checkbox" id="checkbox-disabled-checked"
          disabled="disabled" checked="checked" />
   <fieldset id="fieldset" disabled="disabled">
     <input type="checkbox" id="checkbox-fieldset-disabled" />
     <input type="hidden" />
   </fieldset>
 </p>
 <ol id="second-ol">
 </ol>
 <map name="dummymap">
   <area shape="circle" coords="200,250,25" href="foo.html" id="area-href" />
   <area shape="default" id="area-nohref" />
 </map>
</div>
<div id="foobar-div" foobar="ab bc
cde"><span id="foobar-span"></span></div>
</body></html>
"""


HTML_SHAKESPEARE = """
<!DOCTYPE html PUBLIC "-//W3C//DTD XHTML 1.0 Strict//EN"
	"http://www.w3.org/TR/xhtml1/DTD/xhtml1-strict.dtd">
<html xmlns="http://www.w3.org/1999/xhtml" xml:lang="en" lang="en" debug="true">
<head>
	<meta http-equiv="Content-Type" content="text/html; charset=utf-8"/>
</head>
<body>
	<div id="test">
	<div class="dialog">
	<h2>As You Like It</h2>
	<div id="playwright">
	  by William Shakespeare
	</div>
	<div class="dialog scene thirdClass" id="scene1">
	  <h3>ACT I, SCENE III. A room in the palace.</h3>
	  <div class="dialog">
	  <div class="direction">Enter CELIA and ROSALIND</div>
	  </div>
	  <div id="speech1" class="character">CELIA</div>
	  <div class="dialog">
	  <div id="scene1.3.1">Why, cousin! why, Rosalind! Cupid have mercy! not a word?</div>
	  </div>
	  <div id="speech2" class="character">ROSALIND</div>
	  <div class="dialog">
	  <div id="scene1.3.2">Not one to throw at a dog.</div>
	  </div>
	  <div id="speech3" class="character">CELIA</div>
	  <div class="dialog">
	  <div id="scene1.3.3">No, thy words are too precious to be cast away upon</div>
	  <div id="scene1.3.4">curs; throw some of them at me; come, lame me with reasons.</div>
	  </div>
	  <div id="speech4" class="character">ROSALIND</div>
	  <div id="speech5" class="character">CELIA</div>
	  <div class="dialog">
	  <div id="scene1.3.8">But is all this for your father?</div>
	  </div>
	  <div class="dialog">
	  <div id="scene1.3.5">Then there were two cousins laid up; when the one</div>
	  <div id="scene1.3.6">should be lamed with reasons and the other mad</div>
	  <div id="scene1.3.7">without any.</div>
	  </div>
	  <div id="speech6" class="character">ROSALIND</div>
	  <div class="dialog">
	  <div id="scene1.3.9">No, some of it is for my child's father. O, how</div>
	  <div id="scene1.3.10">full of briers is this working-day world!</div>
	  </div>
	  <div id="speech7" class="character">CELIA</div>
	  <div class="dialog">
	  <div id="scene1.3.11">They are but burs, cousin, thrown upon thee in</div>
	  <div id="scene1.3.12">holiday foolery: if we walk not in the trodden</div>
	  <div id="scene1.3.13">paths our very petticoats will catch them.</div>
	  </div>
	  <div id="speech8" class="character">ROSALIND</div>
	  <div class="dialog">
	  <div id="scene1.3.14">I could shake them off my coat: these burs are in my heart.</div>
	  </div>
	  <div id="speech9" class="character">CELIA</div>
	  <div class="dialog">
	  <div id="scene1.3.15">Hem them away.</div>
	  </div>
	  <div id="speech10" class="character">ROSALIND</div>
	  <div class="dialog">
	  <div id="scene1.3.16">I would try, if I could cry 'hem' and have him.</div>
	  </div>
	  <div id="speech11" class="character">CELIA</div>
	  <div class="dialog">
	  <div id="scene1.3.17">Come, come, wrestle with thy affections.</div>
	  </div>
	  <div id="speech12" class="character">ROSALIND</div>
	  <div class="dialog">
	  <div id="scene1.3.18">O, they take the part of a better wrestler than myself!</div>
	  </div>
	  <div id="speech13" class="character">CELIA</div>
	  <div class="dialog">
	  <div id="scene1.3.19">O, a good wish upon you! you will try in time, in</div>
	  <div id="scene1.3.20">despite of a fall. But, turning these jests out of</div>
	  <div id="scene1.3.21">service, let us talk in good earnest: is it</div>
	  <div id="scene1.3.22">possible, on such a sudden, you should fall into so</div>
	  <div id="scene1.3.23">strong a liking with old Sir Rowland's youngest son?</div>
	  </div>
	  <div id="speech14" class="character">ROSALIND</div>
	  <div class="dialog">
	  <div id="scene1.3.24">The duke my father loved his father dearly.</div>
	  </div>
	  <div id="speech15" class="character">CELIA</div>
	  <div class="dialog">
	  <div id="scene1.3.25">Doth it therefore ensue that you should love his son</div>
	  <div id="scene1.3.26">dearly? By this kind of chase, I should hate him,</div>
	  <div id="scene1.3.27">for my father hated his father dearly; yet I hate</div>
	  <div id="scene1.3.28">not Orlando.</div>
	  </div>
	  <div id="speech16" class="character">ROSALIND</div>
	  <div title="wtf" class="dialog">
	  <div id="scene1.3.29">No, faith, hate him not, for my sake.</div>
	  </div>
	  <div id="speech17" class="character">CELIA</div>
	  <div class="dialog">
	  <div id="scene1.3.30">Why should I not? doth he not deserve well?</div>
	  </div>
	  <div id="speech18" class="character">ROSALIND</div>
	  <div class="dialog">
	  <div id="scene1.3.31">Let me love him for that, and do you love him</div>
	  <div id="scene1.3.32">because I do. Look, here comes the duke.</div>
	  </div>
	  <div id="speech19" class="character">CELIA</div>
	  <div class="dialog">
	  <div id="scene1.3.33">With his eyes full of anger.</div>
	  <div class="direction">Enter DUKE FREDERICK, with Lords</div>
	  </div>
	  <div id="speech20" class="character">DUKE FREDERICK</div>
	  <div class="dialog">
	  <div id="scene1.3.34">Mistress, dispatch you with your safest haste</div>
	  <div id="scene1.3.35">And get you from our court.</div>
	  </div>
	  <div id="speech21" class="character">ROSALIND</div>
	  <div class="dialog">
	  <div id="scene1.3.36">Me, uncle?</div>
	  </div>
	  <div id="speech22" class="character">DUKE FREDERICK</div>
	  <div class="dialog">
	  <div id="scene1.3.37">You, cousin</div>
	  <div id="scene1.3.38">Within these ten days if that thou be'st found</div>
	  <div id="scene1.3.39">So near our public court as twenty miles,</div>
	  <div id="scene1.3.40">Thou diest for it.</div>
	  </div>
	  <div id="speech23" class="character">ROSALIND</div>
	  <div class="dialog">
	  <div id="scene1.3.41">                  I do beseech your grace,</div>
	  <div id="scene1.3.42">Let me the knowledge of my fault bear with me:</div>
	  <div id="scene1.3.43">If with myself I hold intelligence</div>
	  <div id="scene1.3.44">Or have acquaintance with mine own desires,</div>
	  <div id="scene1.3.45">If that I do not dream or be not frantic,--</div>
	  <div id="scene1.3.46">As I do trust I am not--then, dear uncle,</div>
	  <div id="scene1.3.47">Never so much as in a thought unborn</div>
	  <div id="scene1.3.48">Did I offend your highness.</div>
	  </div>
	  <div id="speech24" class="character">DUKE FREDERICK</div>
	  <div class="dialog">
	  <div id="scene1.3.49">Thus do all traitors:</div>
	  <div id="scene1.3.50">If their purgation did consist in words,</div>
	  <div id="scene1.3.51">They are as innocent as grace itself:</div>
	  <div id="scene1.3.52">Let it suffice thee that I trust thee not.</div>
	  </div>
	  <div id="speech25" class="character">ROSALIND</div>
	  <div class="dialog">
	  <div id="scene1.3.53">Yet your mistrust cannot make me a traitor:</div>
	  <div id="scene1.3.54">Tell me whereon the likelihood depends.</div>
	  </div>
	  <div id="speech26" class="character">DUKE FREDERICK</div>
	  <div class="dialog">
	  <div id="scene1.3.55">Thou art thy father's daughter; there's enough.</div>
	  </div>
	  <div id="speech27" class="character">ROSALIND</div>
	  <div class="dialog">
	  <div id="scene1.3.56">So was I when your highness took his dukedom;</div>
	  <div id="scene1.3.57">So was I when your highness banish'd him:</div>
	  <div id="scene1.3.58">Treason is not inherited, my lord;</div>
	  <div id="scene1.3.59">Or, if we did derive it from our friends,</div>
	  <div id="scene1.3.60">What's that to me? my father was no traitor:</div>
	  <div id="scene1.3.61">Then, good my liege, mistake me not so much</div>
	  <div id="scene1.3.62">To think my poverty is treacherous.</div>
	  </div>
	  <div id="speech28" class="character">CELIA</div>
	  <div class="dialog">
	  <div id="scene1.3.63">Dear sovereign, hear me speak.</div>
	  </div>
	  <div id="speech29" class="character">DUKE FREDERICK</div>
	  <div class="dialog">
	  <div id="scene1.3.64">Ay, Celia; we stay'd her for your sake,</div>
	  <div id="scene1.3.65">Else had she with her father ranged along.</div>
	  </div>
	  <div id="speech30" class="character">CELIA</div>
	  <div class="dialog">
	  <div id="scene1.3.66">I did not then entreat to have her stay;</div>
	  <div id="scene1.3.67">It was your pleasure and your own remorse:</div>
	  <div id="scene1.3.68">I was too young that time to value her;</div>
	  <div id="scene1.3.69">But now I know her: if she be a traitor,</div>
	  <div id="scene1.3.70">Why so am I; we still have slept together,</div>
	  <div id="scene1.3.71">Rose at an instant, learn'd, play'd, eat together,</div>
	  <div id="scene1.3.72">And wheresoever we went, like Juno's swans,</div>
	  <div id="scene1.3.73">Still we went coupled and inseparable.</div>
	  </div>
	  <div id="speech31" class="character">DUKE FREDERICK</div>
	  <div class="dialog">
	  <div id="scene1.3.74">She is too subtle for thee; and her smoothness,</div>
	  <div id="scene1.3.75">Her very silence and her patience</div>
	  <div id="scene1.3.76">Speak to the people, and they pity her.</div>
	  <div id="scene1.3.77">Thou art a fool: she robs thee of thy name;</div>
	  <div id="scene1.3.78">And thou wilt show more bright and seem more virtuous</div>
	  <div id="scene1.3.79">When she is gone. Then open not thy lips:</div>
	  <div id="scene1.3.80">Firm and irrevocable is my doom</div>
	  <div id="scene1.3.81">Which I have pass'd upon her; she is banish'd.</div>
	  </div>
	  <div id="speech32" class="character">CELIA</div>
	  <div class="dialog">
	  <div id="scene1.3.82">Pronounce that sentence then on me, my liege:</div>
	  <div id="scene1.3.83">I cannot live out of her company.</div>
	  </div>
	  <div id="speech33" class="character">DUKE FREDERICK</div>
	  <div class="dialog">
	  <div id="scene1.3.84">You are a fool. You, niece, provide yourself:</div>
	  <div id="scene1.3.85">If you outstay the time, upon mine honour,</div>
	  <div id="scene1.3.86">And in the greatness of my word, you die.</div>
	  <div class="direction">Exeunt DUKE FREDERICK and Lords</div>
	  </div>
	  <div id="speech34" class="character">CELIA</div>
	  <div class="dialog">
	  <div id="scene1.3.87">O my poor Rosalind, whither wilt thou go?</div>
	  <div id="scene1.3.88">Wilt thou change fathers? I will give thee mine.</div>
	  <div id="scene1.3.89">I charge thee, be not thou more grieved than I am.</div>
	  </div>
	  <div id="speech35" class="character">ROSALIND</div>
	  <div class="dialog">
	  <div id="scene1.3.90">I have more cause.</div>
	  </div>
	  <div id="speech36" class="character">CELIA</div>
	  <div class="dialog">
	  <div id="scene1.3.91">                  Thou hast not, cousin;</div>
	  <div id="scene1.3.92">Prithee be cheerful: know'st thou not, the duke</div>
	  <div id="scene1.3.93">Hath banish'd me, his daughter?</div>
	  </div>
	  <div id="speech37" class="character">ROSALIND</div>
	  <div class="dialog">
	  <div id="scene1.3.94">That he hath not.</div>
	  </div>
	  <div id="speech38" class="character">CELIA</div>
	  <div class="dialog">
	  <div id="scene1.3.95">No, hath not? Rosalind lacks then the love</div>
	  <div id="scene1.3.96">Which teacheth thee that thou and I am one:</div>
	  <div id="scene1.3.97">Shall we be sunder'd? shall we part, sweet girl?</div>
	  <div id="scene1.3.98">No: let my father seek another heir.</div>
	  <div id="scene1.3.99">Therefore devise with me how we may fly,</div>
	  <div id="scene1.3.100">Whither to go and what to bear with us;</div>
	  <div id="scene1.3.101">And do not seek to take your change upon you,</div>
	  <div id="scene1.3.102">To bear your griefs yourself and leave me out;</div>
	  <div id="scene1.3.103">For, by this heaven, now at our sorrows pale,</div>
	  <div id="scene1.3.104">Say what thou canst, I'll go along with thee.</div>
	  </div>
	  <div id="speech39" class="character">ROSALIND</div>
	  <div class="dialog">
	  <div id="scene1.3.105">Why, whither shall we go?</div>
	  </div>
	  <div id="speech40" class="character">CELIA</div>
	  <div class="dialog">
	  <div id="scene1.3.106">To seek my uncle in the forest of Arden.</div>
	  </div>
	  <div id="speech41" class="character">ROSALIND</div>
	  <div class="dialog">
	  <div id="scene1.3.107">Alas, what danger will it be to us,</div>
	  <div id="scene1.3.108">Maids as we are, to travel forth so far!</div>
	  <div id="scene1.3.109">Beauty provoketh thieves sooner than gold.</div>
	  </div>
	  <div id="speech42" class="character">CELIA</div>
	  <div class="dialog">
	  <div id="scene1.3.110">I'll put myself in poor and mean attire</div>
	  <div id="scene1.3.111">And with a kind of umber smirch my face;</div>
	  <div id="scene1.3.112">The like do you: so shall we pass along</div>
	  <div id="scene1.3.113">And never stir assailants.</div>
	  </div>
	  <div id="speech43" class="character">ROSALIND</div>
	  <div class="dialog">
	  <div id="scene1.3.114">Were it not better,</div>
	  <div id="scene1.3.115">Because that I am more than common tall,</div>
	  <div id="scene1.3.116">That I did suit me all points like a man?</div>
	  <div id="scene1.3.117">A gallant curtle-axe upon my thigh,</div>
	  <div id="scene1.3.118">A boar-spear in my hand; and--in my heart</div>
	  <div id="scene1.3.119">Lie there what hidden woman's fear there will--</div>
	  <div id="scene1.3.120">We'll have a swashing and a martial outside,</div>
	  <div id="scene1.3.121">As many other mannish cowards have</div>
	  <div id="scene1.3.122">That do outface it with their semblances.</div>
	  </div>
	  <div id="speech44" class="character">CELIA</div>
	  <div class="dialog">
	  <div id="scene1.3.123">What shall I call thee when thou art a man?</div>
	  </div>
	  <div id="speech45" class="character">ROSALIND</div>
	  <div class="dialog">
	  <div id="scene1.3.124">I'll have no worse a name than Jove's own page;</div>
	  <div id="scene1.3.125">And therefore look you call me Ganymede.</div>
	  <div id="scene1.3.126">But what will you be call'd?</div>
	  </div>
	  <div id="speech46" class="character">CELIA</div>
	  <div class="dialog">
	  <div id="scene1.3.127">Something that hath a reference to my state</div>
	  <div id="scene1.3.128">No longer Celia, but Aliena.</div>
	  </div>
	  <div id="speech47" class="character">ROSALIND</div>
	  <div class="dialog">
	  <div id="scene1.3.129">But, cousin, what if we assay'd to steal</div>
	  <div id="scene1.3.130">The clownish fool out of your father's court?</div>
	  <div id="scene1.3.131">Would he not be a comfort to our travel?</div>
	  </div>
	  <div id="speech48" class="character">CELIA</div>
	  <div class="dialog">
	  <div id="scene1.3.132">He'll go along o'er the wide world with me;</div>
	  <div id="scene1.3.133">Leave me alone to woo him. Let's away,</div>
	  <div id="scene1.3.134">And get our jewels and our wealth together,</div>
	  <div id="scene1.3.135">Devise the fittest time and safest way</div>
	  <div id="scene1.3.136">To hide us from pursuit that will be made</div>
	  <div id="scene1.3.137">After my flight. Now go we in content</div>
	  <div id="scene1.3.138">To liberty and not to banishment.</div>
	  <div class="direction">Exeunt</div>
	  </div>
	</div>
	</div>
</div>
</body>
</html>
"""


if __name__ == "__main__":
    unittest.main()<|MERGE_RESOLUTION|>--- conflicted
+++ resolved
@@ -273,12 +273,8 @@
         assert specificity("[baz]") == (0, 1, 0)
         assert specificity('[baz="4"]') == (0, 1, 0)
         assert specificity('[baz^="4"]') == (0, 1, 0)
-<<<<<<< HEAD
-        assert specificity('#lipsum') == (1, 0, 0)
-        assert specificity('::attr(name)') == (0, 0, 1)
-=======
         assert specificity("#lipsum") == (1, 0, 0)
->>>>>>> 48bbfb1f
+        assert specificity("::attr(name)") == (0, 0, 1)
 
         assert specificity(":not(*)") == (0, 0, 0)
         assert specificity(":not(foo)") == (0, 0, 1)
