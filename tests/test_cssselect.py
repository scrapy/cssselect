#!/usr/bin/env python
# -*- coding: utf-8 -*-
"""
    Tests for cssselect
    ===================

    These tests can be run either by py.test or by the standard library's
    unittest. They use plain ``assert`` statements and do little reporting
    themselves in case of failure.

    Use py.test to get fancy error reporting and assert introspection.


    :copyright: (c) 2007-2012 Ian Bicking and contributors.
                See AUTHORS for more details.
    :license: BSD, see LICENSE for more details.

"""

import sys
import unittest

from lxml import etree, html
from cssselect import (parse, GenericTranslator, HTMLTranslator,
                       SelectorSyntaxError, ExpressionError)
from cssselect.parser import (tokenize, parse_series, _unicode,
                              FunctionalPseudoElement)
from cssselect.xpath import _unicode_safe_getattr, XPathExpr


if sys.version_info[0] < 3:
    # Python 2
    def u(text):
        return text.decode('utf8')
else:
    # Python 3
    def u(text):
        return text


class TestCssselect(unittest.TestCase):
    def test_tokenizer(self):
        tokens = [
            _unicode(item) for item in tokenize(
                u(r'E\ é > f [a~="y\"x"]:nth(/* fu /]* */-3.7)'))]
        assert tokens == [
            u("<IDENT 'E é' at 0>"),
            "<S ' ' at 4>",
            "<DELIM '>' at 5>",
            "<S ' ' at 6>",
            # the no-break space is not whitespace in CSS
            u("<IDENT 'f ' at 7>"),  # f\xa0
            "<DELIM '[' at 9>",
            "<IDENT 'a' at 10>",
            "<DELIM '~' at 11>",
            "<DELIM '=' at 12>",
            "<STRING 'y\"x' at 13>",
            "<DELIM ']' at 19>",
            "<DELIM ':' at 20>",
            "<IDENT 'nth' at 21>",
            "<DELIM '(' at 24>",
            "<NUMBER '-3.7' at 37>",
            "<DELIM ')' at 41>",
            "<EOF at 42>",
        ]

    def test_parser(self):
        def repr_parse(css):
            selectors = parse(css)
            for selector in selectors:
                assert selector.pseudo_element is None
            return [repr(selector.parsed_tree).replace("(u'", "('")
                    for selector in selectors]

        def parse_many(first, *others):
            result = repr_parse(first)
            for other in others:
                assert repr_parse(other) == result
            return result

        assert parse_many('*') == ['Element[*]']
        assert parse_many('*|*') == ['Element[*]']
        assert parse_many('*|foo') == ['Element[foo]']
        assert parse_many('|foo') == ['Element[foo]']
        assert parse_many('foo|*') == ['Element[foo|*]']
        assert parse_many('foo|bar') == ['Element[foo|bar]']
        # This will never match, but it is valid:
        assert parse_many('#foo#bar') == ['Hash[Hash[Element[*]#foo]#bar]']
        assert parse_many(
            'div>.foo',
            'div> .foo',
            'div >.foo',
            'div > .foo',
            'div \n>  \t \t .foo', 'div\r>\n\n\n.foo', 'div\f>\f.foo'
        ) == ['CombinedSelector[Element[div] > Class[Element[*].foo]]']
        assert parse_many('td.foo,.bar',
            'td.foo, .bar',
            'td.foo\t\r\n\f ,\t\r\n\f .bar'
        ) == [
            'Class[Element[td].foo]',
            'Class[Element[*].bar]'
        ]
        assert parse_many('div, td.foo, div.bar span') == [
            'Element[div]',
            'Class[Element[td].foo]',
            'CombinedSelector[Class[Element[div].bar] '
                '<followed> Element[span]]']
        assert parse_many('div > p') == [
            'CombinedSelector[Element[div] > Element[p]]']
        assert parse_many('td:first') == [
            'Pseudo[Element[td]:first]']
        assert parse_many('td:first') == [
            'Pseudo[Element[td]:first]']
        assert parse_many('td :first') == [
            'CombinedSelector[Element[td] '
                '<followed> Pseudo[Element[*]:first]]']
        assert parse_many('td :first') == [
            'CombinedSelector[Element[td] '
                '<followed> Pseudo[Element[*]:first]]']
        assert parse_many('a[name]', 'a[ name\t]') == [
            'Attrib[Element[a][name]]']
        assert parse_many('a [name]') == [
            'CombinedSelector[Element[a] <followed> Attrib[Element[*][name]]]']
        assert parse_many('a[rel="include"]', 'a[rel = include]') == [
            "Attrib[Element[a][rel = 'include']]"]
        assert parse_many("a[hreflang |= 'en']", "a[hreflang|=en]") == [
            "Attrib[Element[a][hreflang |= 'en']]"]
        assert parse_many('div:nth-child(10)') == [
            "Function[Element[div]:nth-child(['10'])]"]
        assert parse_many(':nth-child(2n+2)') == [
            "Function[Element[*]:nth-child(['2', 'n', '+2'])]"]
        assert parse_many('div:nth-of-type(10)') == [
            "Function[Element[div]:nth-of-type(['10'])]"]
        assert parse_many('div div:nth-of-type(10) .aclass') == [
            'CombinedSelector[CombinedSelector[Element[div] <followed> '
                "Function[Element[div]:nth-of-type(['10'])]] "
                '<followed> Class[Element[*].aclass]]']
        assert parse_many('label:only') == [
            'Pseudo[Element[label]:only]']
        assert parse_many('a:lang(fr)') == [
            "Function[Element[a]:lang(['fr'])]"]
        assert parse_many('div:contains("foo")') == [
            "Function[Element[div]:contains(['foo'])]"]
        assert parse_many('div#foobar') == [
            'Hash[Element[div]#foobar]']
        assert parse_many('div:not(div.foo)') == [
            'Negation[Element[div]:not(Class[Element[div].foo])]']
        assert parse_many('td ~ th') == [
            'CombinedSelector[Element[td] ~ Element[th]]']
        assert parse_many(':scope > foo') == [
            'CombinedSelector[Pseudo[Element[*]:scope] > Element[foo]]'
        ]
        assert parse_many(' :scope > foo') == [
            'CombinedSelector[Pseudo[Element[*]:scope] > Element[foo]]'
        ]
        assert parse_many(':scope > foo bar > div') == [
            'CombinedSelector[CombinedSelector[CombinedSelector[Pseudo[Element[*]:scope] > '
            'Element[foo]] <followed> Element[bar]] > Element[div]]'
        ]
        assert parse_many(':scope > #foo #bar') == [
            'CombinedSelector[CombinedSelector[Pseudo[Element[*]:scope] > '
            'Hash[Element[*]#foo]] <followed> Hash[Element[*]#bar]]'
        ]

    def test_pseudo_elements(self):
        def parse_pseudo(css):
            result = []
            for selector in parse(css):
                pseudo = selector.pseudo_element
                pseudo = _unicode(pseudo) if pseudo else pseudo
                # No Symbol here
                assert pseudo is None or type(pseudo) is _unicode
                selector = repr(selector.parsed_tree).replace("(u'", "('")
                result.append((selector, pseudo))
            return result

        def parse_one(css):
            result = parse_pseudo(css)
            assert len(result) == 1
            return result[0]

        def test_pseudo_repr(css):
            result = parse(css)
            assert len(result) == 1
            selector = result[0]
            return selector.parsed_tree.__repr__()

        assert parse_one('foo') == ('Element[foo]', None)
        assert parse_one('*') == ('Element[*]', None)
        assert parse_one(':empty') == ('Pseudo[Element[*]:empty]', None)
        assert parse_one(':scope') == ('Pseudo[Element[*]:scope]', None)

        # Special cases for CSS 2.1 pseudo-elements
        assert parse_one(':BEfore') == ('Element[*]', 'before')
        assert parse_one(':aftER') == ('Element[*]', 'after')
        assert parse_one(':First-Line') == ('Element[*]', 'first-line')
        assert parse_one(':First-Letter') == ('Element[*]', 'first-letter')

        assert parse_one('::befoRE') == ('Element[*]', 'before')
        assert parse_one('::AFter') == ('Element[*]', 'after')
        assert parse_one('::firsT-linE') == ('Element[*]', 'first-line')
        assert parse_one('::firsT-letteR') == ('Element[*]', 'first-letter')

        assert parse_one('::text-content') == ('Element[*]', 'text-content')
        assert parse_one('::attr(name)') == (
            "Element[*]", "FunctionalPseudoElement[::attr(['name'])]")

        assert parse_one('::Selection') == ('Element[*]', 'selection')
        assert parse_one('foo:after') == ('Element[foo]', 'after')
        assert parse_one('foo::selection') == ('Element[foo]', 'selection')
        assert parse_one('lorem#ipsum ~ a#b.c[href]:empty::selection') == (
            'CombinedSelector[Hash[Element[lorem]#ipsum] ~ '
                'Pseudo[Attrib[Class[Hash[Element[a]#b].c][href]]:empty]]',
            'selection')
        assert parse_pseudo(':scope > div, foo bar') == [
            ('CombinedSelector[Pseudo[Element[*]:scope] > Element[div]]', None),
            ('CombinedSelector[Element[foo] <followed> Element[bar]]', None)
        ]
        assert parse_pseudo('foo:before, bar, baz:after') == [
            ('Element[foo]', 'before'), ('Element[bar]', None),
            ('Element[baz]', 'after')
        ]

        # Special cases for CSS 2.1 pseudo-elements are ignored by default
        for pseudo in ('after', 'before', 'first-line', 'first-letter'):
            selector, = parse('e:%s' % pseudo)
            assert selector.pseudo_element == pseudo
            assert GenericTranslator().selector_to_xpath(selector, prefix='') == "e"

        # Pseudo Elements are ignored by default, but if allowed they are not
        # supported by GenericTranslator
        tr = GenericTranslator()
        selector, = parse('e::foo')
        assert selector.pseudo_element == 'foo'
        assert tr.selector_to_xpath(selector, prefix='') == "e"
        self.assertRaises(ExpressionError, tr.selector_to_xpath, selector,
                          translate_pseudo_elements=True)

        # Special test for the unicode symbols and ':scope' element if check
        # Errors if use repr() instead of __repr__()
        assert test_pseudo_repr(u':fİrst-child') == u'Pseudo[Element[*]:fİrst-child]'
        assert test_pseudo_repr(':scope') == 'Pseudo[Element[*]:scope]'

    def test_specificity(self):
        def specificity(css):
            selectors = parse(css)
            assert len(selectors) == 1
            return selectors[0].specificity()

        assert specificity('*') == (0, 0, 0)
        assert specificity(' foo') == (0, 0, 1)
        assert specificity(':empty ') == (0, 1, 0)
        assert specificity(':before') == (0, 0, 1)
        assert specificity('*:before') == (0, 0, 1)
        assert specificity(':nth-child(2)') == (0, 1, 0)
        assert specificity('.bar') == (0, 1, 0)
        assert specificity('[baz]') == (0, 1, 0)
        assert specificity('[baz="4"]') == (0, 1, 0)
        assert specificity('[baz^="4"]') == (0, 1, 0)
        assert specificity('#lipsum') == (1, 0, 0)

        assert specificity(':not(*)') == (0, 0, 0)
        assert specificity(':not(foo)') == (0, 0, 1)
        assert specificity(':not(.foo)') == (0, 1, 0)
        assert specificity(':not([foo])') == (0, 1, 0)
        assert specificity(':not(:empty)') == (0, 1, 0)
        assert specificity(':not(#foo)') == (1, 0, 0)

        assert specificity('foo:empty') == (0, 1, 1)
        assert specificity('foo:before') == (0, 0, 2)
        assert specificity('foo::before') == (0, 0, 2)
        assert specificity('foo:empty::before') == (0, 1, 2)

        assert specificity('#lorem + foo#ipsum:first-child > bar:first-line'
            ) == (2, 1, 3)

    def test_css_export(self):
        def css2css(css, res=None):
            selectors = parse(css)
            assert len(selectors) == 1
            assert selectors[0].canonical() == (res or css)

        css2css('*')
        css2css(' foo', 'foo')
        css2css('Foo', 'Foo')
        css2css(':empty ', ':empty')
        css2css(':before', '::before')
        css2css(':beFOre', '::before')
        css2css('*:before', '::before')
        css2css(':nth-child(2)')
        css2css('.bar')
        css2css('[baz]')
        css2css('[baz="4"]', "[baz='4']")
        css2css('[baz^="4"]', "[baz^='4']")
        css2css("[ns|attr='4']")
        css2css('#lipsum')
        css2css(':not(*)')
        css2css(':not(foo)')
        css2css(':not(*.foo)', ':not(.foo)')
        css2css(':not(*[foo])', ':not([foo])')
        css2css(':not(:empty)')
        css2css(':not(#foo)')
        css2css('foo:empty')
        css2css('foo::before')
        css2css('foo:empty::before')
        css2css('::name(arg + "val" - 3)', "::name(arg+'val'-3)")
        css2css('#lorem + foo#ipsum:first-child > bar::first-line')
        css2css('foo > *')

    def test_parse_errors(self):
        def get_error(css):
            try:
                parse(css)
            except SelectorSyntaxError:
                # Py2, Py3, ...
                return str(sys.exc_info()[1]).replace("(u'", "('")

        assert get_error('attributes(href)/html/body/a') == (
            "Expected selector, got <DELIM '(' at 10>")
        assert get_error('attributes(href)') == (
            "Expected selector, got <DELIM '(' at 10>")
        assert get_error('html/body/a') == (
            "Expected selector, got <DELIM '/' at 4>")
        assert get_error(' ') == (
            "Expected selector, got <EOF at 1>")
        assert get_error('div, ') == (
            "Expected selector, got <EOF at 5>")
        assert get_error(' , div') == (
            "Expected selector, got <DELIM ',' at 1>")
        assert get_error('p, , div') == (
            "Expected selector, got <DELIM ',' at 3>")
        assert get_error('div > ') == (
            "Expected selector, got <EOF at 6>")
        assert get_error('  > div') == (
            "Expected selector, got <DELIM '>' at 2>")
        assert get_error('foo|#bar') == (
            "Expected ident or '*', got <HASH 'bar' at 4>")
        assert get_error('#.foo') == (
            "Expected selector, got <DELIM '#' at 0>")
        assert get_error('.#foo') == (
            "Expected ident, got <HASH 'foo' at 1>")
        assert get_error(':#foo') == (
            "Expected ident, got <HASH 'foo' at 1>")
        assert get_error('[*]') == (
            "Expected '|', got <DELIM ']' at 2>")
        assert get_error('[foo|]') == (
            "Expected ident, got <DELIM ']' at 5>")
        assert get_error('[#]') == (
            "Expected ident or '*', got <DELIM '#' at 1>")
        assert get_error('[foo=#]') == (
            "Expected string or ident, got <DELIM '#' at 5>")
        assert get_error('[href]a') == (
            "Expected selector, got <IDENT 'a' at 6>")
        assert get_error('[rel=stylesheet]') is None
        assert get_error('[rel:stylesheet]') == (
            "Operator expected, got <DELIM ':' at 4>")
        assert get_error('[rel=stylesheet') == (
            "Expected ']', got <EOF at 15>")
        assert get_error(':lang(fr)') is None
        assert get_error(':lang(fr') == (
            "Expected an argument, got <EOF at 8>")
        assert get_error(':contains("foo') == (
            "Unclosed string at 10")
        assert get_error('foo!') == (
            "Expected selector, got <DELIM '!' at 3>")

        # Mis-placed pseudo-elements
        assert get_error('a:before:empty') == (
            "Got pseudo-element ::before not at the end of a selector")
        assert get_error('li:before a') == (
            "Got pseudo-element ::before not at the end of a selector")
        assert get_error(':not(:before)') == (
            "Got pseudo-element ::before inside :not() at 12")
        assert get_error(':not(:not(a))') == (
            "Got nested :not()")
        assert get_error(':scope > div :scope header') == (
            'Got immediate child pseudo-element ":scope" not at the start of a selector'
        )
        assert get_error('div :scope header') == (
            'Got immediate child pseudo-element ":scope" not at the start of a selector'
        )
        assert get_error('> div p') == ("Expected selector, got <DELIM '>' at 0>")

    def test_translation(self):
        def xpath(css):
            return _unicode(GenericTranslator().css_to_xpath(css, prefix=''))

        assert xpath('*') == "*"
        assert xpath('e') == "e"
        assert xpath('*|e') == "e"
        assert xpath('e|f') == "e:f"
        assert xpath('e[foo]') == "e[(@foo)]"
        assert xpath('e[foo|bar]') == "e[(@foo:bar)]"
        assert xpath('e[foo="bar"]') == "e[(@foo = 'bar')]"
        assert xpath('e[foo~="bar"]') == (
            "e[(@foo and contains("
               "concat(' ', normalize-space(@foo), ' '), ' bar '))]")
        assert xpath('e[foo^="bar"]') == (
            "e[(@foo and starts-with(@foo, 'bar'))]")
        assert xpath('e[foo$="bar"]') == (
            "e[(@foo and substring(@foo, string-length(@foo)-2) = 'bar')]")
        assert xpath('e[foo*="bar"]') == (
            "e[(@foo and contains(@foo, 'bar'))]")
        assert xpath('e[hreflang|="en"]') == (
            "e[(@hreflang and ("
               "@hreflang = 'en' or starts-with(@hreflang, 'en-')))]")

        # --- nth-* and nth-last-* -------------------------------------
        assert xpath('e:nth-child(1)') == (
            "e[(count(preceding-sibling::*) = 0)]")

        # always true
        assert xpath('e:nth-child(n)') == (
            "e")
        assert xpath('e:nth-child(n+1)') == (
            "e")
        # always true too
        assert xpath('e:nth-child(n-10)') == (
            "e")
        # b=2 is the limit...
        assert xpath('e:nth-child(n+2)') == (
            "e[(count(preceding-sibling::*) >= 1)]")
        # always false
        assert xpath('e:nth-child(-n)') == (
            "e[(0)]")
        # equivalent to first child
        assert xpath('e:nth-child(-n+1)') == (
            "e[(count(preceding-sibling::*) <= 0)]")

        assert xpath('e:nth-child(3n+2)') == (
            "e[(count(preceding-sibling::*) >= 1 and "
              "(count(preceding-sibling::*) +2) mod 3 = 0)]")
        assert xpath('e:nth-child(3n-2)') == (
            "e[(count(preceding-sibling::*) mod 3 = 0)]")
        assert xpath('e:nth-child(-n+6)') == (
            "e[(count(preceding-sibling::*) <= 5)]")

        assert xpath('e:nth-last-child(1)') == (
            "e[(count(following-sibling::*) = 0)]")
        assert xpath('e:nth-last-child(2n)') == (
            "e[((count(following-sibling::*) +1) mod 2 = 0)]")
        assert xpath('e:nth-last-child(2n+1)') == (
            "e[(count(following-sibling::*) mod 2 = 0)]")
        assert xpath('e:nth-last-child(2n+2)') == (
            "e[(count(following-sibling::*) >= 1 and "
              "(count(following-sibling::*) +1) mod 2 = 0)]")
        assert xpath('e:nth-last-child(3n+1)') == (
            "e[(count(following-sibling::*) mod 3 = 0)]")
        # represents the two last e elements
        assert xpath('e:nth-last-child(-n+2)') == (
            "e[(count(following-sibling::*) <= 1)]")

        assert xpath('e:nth-of-type(1)') == (
            "e[(count(preceding-sibling::e) = 0)]")
        assert xpath('e:nth-last-of-type(1)') == (
            "e[(count(following-sibling::e) = 0)]")
        assert xpath('div e:nth-last-of-type(1) .aclass') == (
            "div/descendant-or-self::*/e[(count(following-sibling::e) = 0)]"
               "/descendant-or-self::*/*[(@class and contains("
               "concat(' ', normalize-space(@class), ' '), ' aclass '))]")

        assert xpath('e:first-child') == (
            "e[(count(preceding-sibling::*) = 0)]")
        assert xpath('e:last-child') == (
            "e[(count(following-sibling::*) = 0)]")
        assert xpath('e:first-of-type') == (
            "e[(count(preceding-sibling::e) = 0)]")
        assert xpath('e:last-of-type') == (
            "e[(count(following-sibling::e) = 0)]")
        assert xpath('e:only-child') == (
            "e[(count(parent::*/child::*) = 1)]")
        assert xpath('e:only-of-type') == (
            "e[(count(parent::*/child::e) = 1)]")
        assert xpath('e:empty') == (
            "e[(not(*) and not(string-length()))]")
        assert xpath('e:EmPTY') == (
            "e[(not(*) and not(string-length()))]")
        assert xpath('e:root') == (
            "e[(not(parent::*))]")
        assert xpath('e:hover') == (
            "e[(0)]")  # never matches
        assert xpath('e:contains("foo")') == (
            "e[(contains(., 'foo'))]")
        assert xpath('e:ConTains(foo)') == (
            "e[(contains(., 'foo'))]")
        assert xpath('e.warning') == (
            "e[(@class and contains("
               "concat(' ', normalize-space(@class), ' '), ' warning '))]")
        assert xpath('e#myid') == (
            "e[(@id = 'myid')]")
        assert xpath('e:not(:nth-child(odd))') == (
            "e[(not((count(preceding-sibling::*) mod 2 = 0)))]")
        assert xpath('e:nOT(*)') == (
            "e[(0)]")  # never matches
        assert xpath('e f') == (
            "e/descendant-or-self::*/f")
        assert xpath('e > f') == (
            "e/f")
        assert xpath('e + f') == (
            "e/following-sibling::*[(name() = 'f') and (position() = 1)]")
        assert xpath('e ~ f') == (
            "e/following-sibling::f")
        assert xpath('e ~ f:nth-child(3)') == (
            "e/following-sibling::f[(count(preceding-sibling::*) = 2)]")
        assert xpath('div#container p') == (
            "div[(@id = 'container')]/descendant-or-self::*/p")

        # Invalid characters in XPath element names
        assert xpath(r'di\a0 v') == (
            u("*[(name() = 'di v')]"))  # di\xa0v
        assert xpath(r'di\[v') == (
            "*[(name() = 'di[v')]")
        assert xpath(r'[h\a0 ref]') == (
            u("*[(attribute::*[name() = 'h ref'])]"))  # h\xa0ref
        assert xpath(r'[h\]ref]') == (
            "*[(attribute::*[name() = 'h]ref'])]")

        self.assertRaises(ExpressionError, xpath, u(':fİrst-child'))
        self.assertRaises(ExpressionError, xpath, ':first-of-type')
        self.assertRaises(ExpressionError, xpath, ':only-of-type')
        self.assertRaises(ExpressionError, xpath, ':last-of-type')
        self.assertRaises(ExpressionError, xpath, ':nth-of-type(1)')
        self.assertRaises(ExpressionError, xpath, ':nth-last-of-type(1)')
        self.assertRaises(ExpressionError, xpath, ':nth-child(n-)')
        self.assertRaises(ExpressionError, xpath, ':after')
        self.assertRaises(ExpressionError, xpath, ':lorem-ipsum')
        self.assertRaises(ExpressionError, xpath, ':lorem(ipsum)')
        self.assertRaises(ExpressionError, xpath, '::lorem-ipsum')
        self.assertRaises(TypeError, GenericTranslator().css_to_xpath, 4)
        self.assertRaises(TypeError, GenericTranslator().selector_to_xpath,
            'foo')

    def test_unicode(self):
        if sys.version_info[0] < 3:
            css = '.a\xc1b'.decode('ISO-8859-1')
        else:
            css = '.a\xc1b'

        xpath = GenericTranslator().css_to_xpath(css)
        assert css[1:] in xpath
        xpath = xpath.encode('ascii', 'xmlcharrefreplace').decode('ASCII')
        assert xpath == (
            "descendant-or-self::*[(@class and contains("
            "concat(' ', normalize-space(@class), ' '), ' a&#193;b '))]")

    def test_quoting(self):
        css_to_xpath = GenericTranslator().css_to_xpath
        assert css_to_xpath('*[aval="\'"]') == (
            '''descendant-or-self::*[(@aval = "'")]''')
        assert css_to_xpath('*[aval="\'\'\'"]') == (
            """descendant-or-self::*[(@aval = "'''")]""")
        assert css_to_xpath('*[aval=\'"\']') == (
            '''descendant-or-self::*[(@aval = '"')]''')
        assert css_to_xpath('*[aval=\'"""\']') == (
<<<<<<< HEAD
            '''descendant-or-self::*[(@aval = '"""')]''')
=======
            '''descendant-or-self::*[@aval = '"""']''')
        assert css_to_xpath(':scope > div[dataimg="<testmessage>"]') == (
            "descendant-or-self::*[1]/div[@dataimg = '<testmessage>']")
>>>>>>> 518e3e1b

    def test_unicode_escapes(self):
        # \22 == '"'  \20 == ' '
        css_to_xpath = GenericTranslator().css_to_xpath
        assert css_to_xpath(r'*[aval="\'\22\'"]') == (
            '''descendant-or-self::*[(@aval = concat("'",'"',"'"))]''')
        assert css_to_xpath(r'*[aval="\'\22 2\'"]') == (
            '''descendant-or-self::*[(@aval = concat("'",'"2',"'"))]''')
        assert css_to_xpath(r'*[aval="\'\20  \'"]') == (
            '''descendant-or-self::*[(@aval = "'  '")]''')
        assert css_to_xpath('*[aval="\'\\20\r\n \'"]') == (
            '''descendant-or-self::*[(@aval = "'  '")]''')

    def test_xpath_pseudo_elements(self):
        class CustomTranslator(GenericTranslator):
            def xpath_pseudo_element(self, xpath, pseudo_element):
                if isinstance(pseudo_element, FunctionalPseudoElement):
                    method = 'xpath_%s_functional_pseudo_element' % (
                        pseudo_element.name.replace('-', '_'))
                    method = _unicode_safe_getattr(self, method, None)
                    if not method:
                        raise ExpressionError(
                            "The functional pseudo-element ::%s() is unknown"
                        % pseudo_element.name)
                    xpath = method(xpath, pseudo_element.arguments)
                else:
                    method = 'xpath_%s_simple_pseudo_element' % (
                        pseudo_element.replace('-', '_'))
                    method = _unicode_safe_getattr(self, method, None)
                    if not method:
                        raise ExpressionError(
                            "The pseudo-element ::%s is unknown"
                            % pseudo_element)
                    xpath = method(xpath)
                return xpath

            # functional pseudo-class:
            # elements that have a certain number of attributes
            def xpath_nb_attr_function(self, xpath, function):
                nb_attributes = int(function.arguments[0].value)
                return xpath.add_condition(
                    "count(@*)=%d" % nb_attributes)

            # pseudo-class:
            # elements that have 5 attributes
            def xpath_five_attributes_pseudo(self, xpath):
                return xpath.add_condition("count(@*)=5")

            # functional pseudo-element:
            # element's attribute by name
            def xpath_attr_functional_pseudo_element(self, xpath, arguments):
                attribute_name = arguments[0].value
                other = XPathExpr('@%s' % attribute_name, '', )
                return xpath.join('/', other)

            # pseudo-element:
            # element's text() nodes
            def xpath_text_node_simple_pseudo_element(self, xpath):
                other = XPathExpr('text()', '', )
                return xpath.join('/', other)

            # pseudo-element:
            # element's href attribute
            def xpath_attr_href_simple_pseudo_element(self, xpath):
                other = XPathExpr('@href', '', )
                return xpath.join('/', other)

            # pseudo-element:
            # used to demonstrate operator precedence
            def xpath_first_or_second_pseudo(self, xpath):
                return xpath.add_condition("@id = 'first' or @id = 'second'")

        def xpath(css):
            return _unicode(CustomTranslator().css_to_xpath(css))

        assert xpath(':five-attributes') == (
            "descendant-or-self::*[(count(@*)=5)]")
        assert xpath(':nb-attr(3)') == "descendant-or-self::*[(count(@*)=3)]"
        assert xpath('::attr(href)') == "descendant-or-self::*/@href"
        assert xpath('::text-node') == "descendant-or-self::*/text()"
        assert xpath('::attr-href') == "descendant-or-self::*/@href"
        assert xpath('p img::attr(src)') == (
            "descendant-or-self::p/descendant-or-self::*/img/@src")
<<<<<<< HEAD
        assert xpath(':first-or-second[href]') == (
            "descendant-or-self::*[(@id = 'first' or @id = 'second') "
            "and (@href)]")

        assert str(XPathExpr('', '', condition='@href')) == "[(@href)]"

        document = etree.fromstring(OPERATOR_PRECEDENCE_IDS)
        sort_key = dict(
            (el, count) for count, el in enumerate(document.getiterator())
        ).__getitem__
        def operator_id(selector):
            xpath = CustomTranslator().css_to_xpath(selector)
            items = document.xpath(xpath)
            items.sort(key=sort_key)
            return [element.get('id', 'nil') for element in items]

        assert operator_id(':first-or-second') == ['first', 'second']
        assert operator_id(':first-or-second[href]') == ['second']
        assert operator_id('[href]:first-or-second') == ['second']
=======
        assert xpath(':scope') == "descendant-or-self::*[1]"
>>>>>>> 518e3e1b

    def test_series(self):
        def series(css):
            selector, = parse(':nth-child(%s)' % css)
            args = selector.parsed_tree.arguments
            try:
                return parse_series(args)
            except ValueError:
                return None

        assert series('1n+3') == (1, 3)
        assert series('1n +3') == (1, 3)
        assert series('1n + 3') == (1, 3)
        assert series('1n+ 3') == (1, 3)
        assert series('1n-3') == (1, -3)
        assert series('1n -3') == (1, -3)
        assert series('1n - 3') == (1, -3)
        assert series('1n- 3') == (1, -3)
        assert series('n-5') == (1, -5)
        assert series('odd') == (2, 1)
        assert series('even') == (2, 0)
        assert series('3n') == (3, 0)
        assert series('n') == (1, 0)
        assert series('+n') == (1, 0)
        assert series('-n') == (-1, 0)
        assert series('5') == (0, 5)
        assert series('foo') is None
        assert series('n+') is None

    def test_lang(self):
        document = etree.fromstring(XMLLANG_IDS)
        sort_key = dict(
            (el, count) for count, el in enumerate(document.getiterator())
        ).__getitem__
        css_to_xpath = GenericTranslator().css_to_xpath

        def langid(selector):
            xpath = css_to_xpath(selector)
            items = document.xpath(xpath)
            items.sort(key=sort_key)
            return [element.get('id', 'nil') for element in items]

        assert langid(':lang("EN")') == ['first', 'second', 'third', 'fourth']
        assert langid(':lang("en-us")') == ['second', 'fourth']
        assert langid(':lang(en-nz)') == ['third']
        assert langid(':lang(fr)') == ['fifth']
        assert langid(':lang(ru)') == ['sixth']
        assert langid(":lang('ZH')") == ['eighth']
        assert langid(':lang(de) :lang(zh)') == ['eighth']
        assert langid(':lang(en), :lang(zh)') == [
            'first', 'second', 'third', 'fourth', 'eighth']
        assert langid(':lang(es)') == []

    def test_select(self):
        document = etree.fromstring(HTML_IDS)
        sort_key = dict(
            (el, count) for count, el in enumerate(document.getiterator())
        ).__getitem__
        css_to_xpath = GenericTranslator().css_to_xpath
        html_css_to_xpath = HTMLTranslator().css_to_xpath

        def select_ids(selector, html_only):
            xpath = css_to_xpath(selector)
            items = document.xpath(xpath)
            if html_only:
                assert items == []
                xpath = html_css_to_xpath(selector)
                items = document.xpath(xpath)
            items.sort(key=sort_key)
            return [element.get('id', 'nil') for element in items]

        def pcss(main, *selectors, **kwargs):
            html_only = kwargs.pop('html_only', False)
            result = select_ids(main, html_only)
            for selector in selectors:
                assert select_ids(selector, html_only) == result
            return result

        all_ids = pcss('*')
        assert all_ids[:6] == [
            'html', 'nil', 'link-href', 'link-nohref', 'nil', 'outer-div']
        assert all_ids[-1:] == ['foobar-span']
        assert pcss('div') == ['outer-div', 'li-div', 'foobar-div']
        assert pcss('DIV', html_only=True) == [
            'outer-div', 'li-div', 'foobar-div']  # case-insensitive in HTML
        assert pcss('div div') == ['li-div']
        assert pcss('div, div div') == ['outer-div', 'li-div', 'foobar-div']
        assert pcss('a[name]') == ['name-anchor']
        assert pcss('a[NAme]', html_only=True) == [
            'name-anchor'] # case-insensitive in HTML:
        assert pcss('a[rel]') == ['tag-anchor', 'nofollow-anchor']
        assert pcss('a[rel="tag"]') == ['tag-anchor']
        assert pcss('a[href*="localhost"]') == ['tag-anchor']
        assert pcss('a[href*=""]') == []
        assert pcss('a[href^="http"]') == ['tag-anchor', 'nofollow-anchor']
        assert pcss('a[href^="http:"]') == ['tag-anchor']
        assert pcss('a[href^=""]') == []
        assert pcss('a[href$="org"]') == ['nofollow-anchor']
        assert pcss('a[href$=""]') == []
        assert pcss('div[foobar~="bc"]', 'div[foobar~="cde"]') == [
            'foobar-div']
        assert pcss('[foobar~="ab bc"]',
                    '[foobar~=""]', '[foobar~=" \t"]') == []
        assert pcss('div[foobar~="cd"]') == []
        assert pcss('*[lang|="En"]', '[lang|="En-us"]') == ['second-li']
        # Attribute values are case sensitive
        assert pcss('*[lang|="en"]', '[lang|="en-US"]') == []
        assert pcss('*[lang|="e"]') == []
        # ... :lang() is not.
        assert pcss(':lang("EN")', '*:lang(en-US)', html_only=True) == [
            'second-li', 'li-div']
        assert pcss(':lang("e")', html_only=True) == []
        assert pcss(':scope > div') == []
        assert pcss(':scope body') == ['nil']
        assert pcss(':scope body > div') == ['outer-div', 'foobar-div']
        assert pcss(':scope head') == ['nil']
        assert pcss(':scope html') == []

        # --- nth-* and nth-last-* -------------------------------------

        # select nothing
        assert pcss('li:nth-child(-n)') == []
        # select all children
        assert pcss('li:nth-child(n)') == [
            'first-li', 'second-li', 'third-li', 'fourth-li',
            'fifth-li', 'sixth-li', 'seventh-li']

        assert pcss('li:nth-child(3)',
                    '#first-li ~ :nth-child(3)') == ['third-li']
        assert pcss('li:nth-child(10)') == []
        assert pcss('li:nth-child(2n)', 'li:nth-child(even)',
                    'li:nth-child(2n+0)') == [
            'second-li', 'fourth-li', 'sixth-li']
        assert pcss('li:nth-child(+2n+1)', 'li:nth-child(odd)') == [
            'first-li', 'third-li', 'fifth-li', 'seventh-li']
        assert pcss('li:nth-child(2n+4)') == ['fourth-li', 'sixth-li']
        assert pcss('li:nth-child(3n+1)') == [
            'first-li', 'fourth-li', 'seventh-li']
        assert pcss('li:nth-child(-n+3)') == [
            'first-li', 'second-li', 'third-li']
        assert pcss('li:nth-child(-2n+4)') == ['second-li', 'fourth-li']
        assert pcss('li:nth-last-child(0)') == []
        assert pcss('li:nth-last-child(1)') == ['seventh-li']
        assert pcss('li:nth-last-child(2n)', 'li:nth-last-child(even)') == [
            'second-li', 'fourth-li', 'sixth-li']
        assert pcss('li:nth-last-child(2n+1)') == [
            'first-li', 'third-li', 'fifth-li', 'seventh-li']
        assert pcss('li:nth-last-child(2n+2)') == [
            'second-li', 'fourth-li', 'sixth-li']
        assert pcss('li:nth-last-child(3n+1)') == [
            'first-li', 'fourth-li', 'seventh-li']
        assert pcss('ol:first-of-type') == ['first-ol']
        assert pcss('ol:nth-child(1)') == []
        assert pcss('ol:nth-of-type(2)') == ['second-ol']
        assert pcss('ol:nth-last-of-type(1)') == ['second-ol']

        # "+" and "~" tests
        assert pcss('ol#first-ol li + li:nth-child(4)') == ['fourth-li']
        assert pcss('li + li:nth-child(1)') == []
        assert pcss('li ~ li:nth-child(2n+1)') == [
            'third-li', 'fifth-li', 'seventh-li'
        ]   # all but the first
        assert pcss('li ~ li:nth-last-child(2n+1)') == [
            'third-li', 'fifth-li', 'seventh-li'
        ]   # all but the first

        assert pcss('span:only-child') == ['foobar-span']
        assert pcss('li div:only-child') == ['li-div']
        assert pcss('div *:only-child') == ['li-div', 'foobar-span']
        self.assertRaises(ExpressionError, pcss, 'p *:only-of-type')
        assert pcss('p:only-of-type') == ['paragraph']
        assert pcss('a:empty', 'a:EMpty') == ['name-anchor']
        assert pcss('li:empty') == [
            'third-li', 'fourth-li', 'fifth-li', 'sixth-li']
        assert pcss(':root', 'html:root') == ['html']
        assert pcss('li:root', '* :root') == []
        assert pcss('*:contains("link")', ':CONtains("link")') == [
            'html', 'nil', 'outer-div', 'tag-anchor', 'nofollow-anchor']
        assert pcss('*:contains("LInk")') == []  # case sensitive
        assert pcss('*:contains("e")') == [
            'html', 'nil', 'outer-div', 'first-ol', 'first-li',
            'paragraph', 'p-em']
        assert pcss('*:contains("E")') == []  # case-sensitive
        assert pcss('.a', '.b', '*.a', 'ol.a') == ['first-ol']
        assert pcss('.c', '*.c') == ['first-ol', 'third-li', 'fourth-li']
        assert pcss('ol *.c', 'ol li.c', 'li ~ li.c', 'ol > li.c') == [
            'third-li', 'fourth-li']
        assert pcss('#first-li', 'li#first-li', '*#first-li') == ['first-li']
        assert pcss('li div', 'li > div', 'div div') == ['li-div']
        assert pcss('div > div') == []
        assert pcss('div>.c', 'div > .c') == ['first-ol']
        assert pcss('div + div') == ['foobar-div']
        assert pcss('a ~ a') == ['tag-anchor', 'nofollow-anchor']
        assert pcss('a[rel="tag"] ~ a') == ['nofollow-anchor']
        assert pcss('ol#first-ol li:last-child') == ['seventh-li']
        assert pcss('ol#first-ol *:last-child') == ['li-div', 'seventh-li']
        assert pcss('#outer-div:first-child') == ['outer-div']
        assert pcss('#outer-div :first-child') == [
            'name-anchor', 'first-li', 'li-div', 'p-b',
            'checkbox-fieldset-disabled', 'area-href']
        assert pcss('a[href]') == ['tag-anchor', 'nofollow-anchor']
        assert pcss(':not(*)') == []
        assert pcss('a:not([href])') == ['name-anchor']
        assert pcss('ol :Not(li[class])') == [
            'first-li', 'second-li', 'li-div',
            'fifth-li', 'sixth-li', 'seventh-li']
        assert pcss('ol.a.b.c > li.c:nth-child(3)') == ['third-li']

        # Invalid characters in XPath element names, should not crash
        assert pcss(r'di\a0 v', r'div\[') == []
        assert pcss(r'[h\a0 ref]', r'[h\]ref]') == []

        # HTML-specific
        assert pcss(':link', html_only=True) == [
            'link-href', 'tag-anchor', 'nofollow-anchor', 'area-href']
        assert pcss(':visited', html_only=True) == []
        assert pcss(':enabled', html_only=True) == [
            'link-href', 'tag-anchor', 'nofollow-anchor',
            'checkbox-unchecked', 'text-checked', 'checkbox-checked',
            'area-href']
        assert pcss(':disabled', html_only=True) == [
            'checkbox-disabled', 'checkbox-disabled-checked', 'fieldset',
            'checkbox-fieldset-disabled']
        assert pcss(':checked', html_only=True) == [
            'checkbox-checked', 'checkbox-disabled-checked']

    def test_select_shakespeare(self):
        document = html.document_fromstring(HTML_SHAKESPEARE)
        body = document.xpath('//body')[0]
        css_to_xpath = GenericTranslator().css_to_xpath

        try:
            basestring_ = basestring
        except NameError:
            basestring_ = (str, bytes)

        def count(selector):
            xpath = css_to_xpath(selector)
            results = body.xpath(xpath)
            assert not isinstance(results, basestring_)
            found = set()
            for item in results:
                assert item not in found
                found.add(item)
                assert not isinstance(item, basestring_)
            return len(results)

        # Data borrowed from http://mootools.net/slickspeed/

        ## Changed from original; probably because I'm only
        ## searching the body.
        #assert count('*') == 252
        assert count('*') == 246
        assert count('div:contains(CELIA)') == 26
        assert count('div:only-child') == 22 # ?
        assert count('div:nth-child(even)') == 106
        assert count('div:nth-child(2n)') == 106
        assert count('div:nth-child(odd)') == 137
        assert count('div:nth-child(2n+1)') == 137
        assert count('div:nth-child(n)') == 243
        assert count('div:last-child') == 53
        assert count('div:first-child') == 51
        assert count('div > div') == 242
        assert count('div + div') == 190
        assert count('div ~ div') == 190
        assert count('body') == 1
        assert count('body div') == 243
        assert count('div') == 243
        assert count('div div') == 242
        assert count('div div div') == 241
        assert count('div, div, div') == 243
        assert count('div, a, span') == 243
        assert count('.dialog') == 51
        assert count('div.dialog') == 51
        assert count('div .dialog') == 51
        assert count('div.character, div.dialog') == 99
        assert count('div.direction.dialog') == 0
        assert count('div.dialog.direction') == 0
        assert count('div.dialog.scene') == 1
        assert count('div.scene.scene') == 1
        assert count('div.scene .scene') == 0
        assert count('div.direction .dialog ') == 0
        assert count('div .dialog .direction') == 4
        assert count('div.dialog .dialog .direction') == 4
        assert count('#speech5') == 1
        assert count('div#speech5') == 1
        assert count('div #speech5') == 1
        assert count('div.scene div.dialog') == 49
        assert count('div#scene1 div.dialog div') == 142
        assert count('#scene1 #speech1') == 1
        assert count('div[class]') == 103
        assert count('div[class=dialog]') == 50
        assert count('div[class^=dia]') == 51
        assert count('div[class$=log]') == 50
        assert count('div[class*=sce]') == 1
        assert count('div[class|=dialog]') == 50 # ? Seems right
        assert count('div[class!=madeup]') == 243 # ? Seems right
        assert count('div[class~=dialog]') == 51 # ? Seems right
        assert count(':scope > div') == 1
        assert count(':scope > div > div[class=dialog]') == 1
        assert count(':scope > div div') == 242

OPERATOR_PRECEDENCE_IDS = '''
<html>
  <a id="first"></a>
  <a id="second" href="#"></a>
  <a id="third" href="#"></a>
</html>
'''

XMLLANG_IDS = '''
<test>
  <a id="first" xml:lang="en">a</a>
  <b id="second" xml:lang="en-US">b</b>
  <c id="third" xml:lang="en-Nz">c</c>
  <d id="fourth" xml:lang="En-us">d</d>
  <e id="fifth" xml:lang="fr">e</e>
  <f id="sixth" xml:lang="ru">f</f>
  <g id="seventh" xml:lang="de">
    <h id="eighth" xml:lang="zh"/>
  </g>
</test>
'''

HTML_IDS = '''
<html id="html"><head>
  <link id="link-href" href="foo" />
  <link id="link-nohref" />
</head><body>
<div id="outer-div">
 <a id="name-anchor" name="foo"></a>
 <a id="tag-anchor" rel="tag" href="http://localhost/foo">link</a>
 <a id="nofollow-anchor" rel="nofollow" href="https://example.org">
    link</a>
 <ol id="first-ol" class="a b c">
   <li id="first-li">content</li>
   <li id="second-li" lang="En-us">
     <div id="li-div">
     </div>
   </li>
   <li id="third-li" class="ab c"></li>
   <li id="fourth-li" class="ab
c"></li>
   <li id="fifth-li"></li>
   <li id="sixth-li"></li>
   <li id="seventh-li">  </li>
 </ol>
 <p id="paragraph">
   <b id="p-b">hi</b> <em id="p-em">there</em>
   <b id="p-b2">guy</b>
   <input type="checkbox" id="checkbox-unchecked" />
   <input type="checkbox" id="checkbox-disabled" disabled="" />
   <input type="text" id="text-checked" checked="checked" />
   <input type="hidden" />
   <input type="hidden" disabled="disabled" />
   <input type="checkbox" id="checkbox-checked" checked="checked" />
   <input type="checkbox" id="checkbox-disabled-checked"
          disabled="disabled" checked="checked" />
   <fieldset id="fieldset" disabled="disabled">
     <input type="checkbox" id="checkbox-fieldset-disabled" />
     <input type="hidden" />
   </fieldset>
 </p>
 <ol id="second-ol">
 </ol>
 <map name="dummymap">
   <area shape="circle" coords="200,250,25" href="foo.html" id="area-href" />
   <area shape="default" id="area-nohref" />
 </map>
</div>
<div id="foobar-div" foobar="ab bc
cde"><span id="foobar-span"></span></div>
</body></html>
'''


HTML_SHAKESPEARE = '''
<!DOCTYPE html PUBLIC "-//W3C//DTD XHTML 1.0 Strict//EN"
	"http://www.w3.org/TR/xhtml1/DTD/xhtml1-strict.dtd">
<html xmlns="http://www.w3.org/1999/xhtml" xml:lang="en" lang="en" debug="true">
<head>
	<meta http-equiv="Content-Type" content="text/html; charset=utf-8"/>
</head>
<body>
	<div id="test">
	<div class="dialog">
	<h2>As You Like It</h2>
	<div id="playwright">
	  by William Shakespeare
	</div>
	<div class="dialog scene thirdClass" id="scene1">
	  <h3>ACT I, SCENE III. A room in the palace.</h3>
	  <div class="dialog">
	  <div class="direction">Enter CELIA and ROSALIND</div>
	  </div>
	  <div id="speech1" class="character">CELIA</div>
	  <div class="dialog">
	  <div id="scene1.3.1">Why, cousin! why, Rosalind! Cupid have mercy! not a word?</div>
	  </div>
	  <div id="speech2" class="character">ROSALIND</div>
	  <div class="dialog">
	  <div id="scene1.3.2">Not one to throw at a dog.</div>
	  </div>
	  <div id="speech3" class="character">CELIA</div>
	  <div class="dialog">
	  <div id="scene1.3.3">No, thy words are too precious to be cast away upon</div>
	  <div id="scene1.3.4">curs; throw some of them at me; come, lame me with reasons.</div>
	  </div>
	  <div id="speech4" class="character">ROSALIND</div>
	  <div id="speech5" class="character">CELIA</div>
	  <div class="dialog">
	  <div id="scene1.3.8">But is all this for your father?</div>
	  </div>
	  <div class="dialog">
	  <div id="scene1.3.5">Then there were two cousins laid up; when the one</div>
	  <div id="scene1.3.6">should be lamed with reasons and the other mad</div>
	  <div id="scene1.3.7">without any.</div>
	  </div>
	  <div id="speech6" class="character">ROSALIND</div>
	  <div class="dialog">
	  <div id="scene1.3.9">No, some of it is for my child's father. O, how</div>
	  <div id="scene1.3.10">full of briers is this working-day world!</div>
	  </div>
	  <div id="speech7" class="character">CELIA</div>
	  <div class="dialog">
	  <div id="scene1.3.11">They are but burs, cousin, thrown upon thee in</div>
	  <div id="scene1.3.12">holiday foolery: if we walk not in the trodden</div>
	  <div id="scene1.3.13">paths our very petticoats will catch them.</div>
	  </div>
	  <div id="speech8" class="character">ROSALIND</div>
	  <div class="dialog">
	  <div id="scene1.3.14">I could shake them off my coat: these burs are in my heart.</div>
	  </div>
	  <div id="speech9" class="character">CELIA</div>
	  <div class="dialog">
	  <div id="scene1.3.15">Hem them away.</div>
	  </div>
	  <div id="speech10" class="character">ROSALIND</div>
	  <div class="dialog">
	  <div id="scene1.3.16">I would try, if I could cry 'hem' and have him.</div>
	  </div>
	  <div id="speech11" class="character">CELIA</div>
	  <div class="dialog">
	  <div id="scene1.3.17">Come, come, wrestle with thy affections.</div>
	  </div>
	  <div id="speech12" class="character">ROSALIND</div>
	  <div class="dialog">
	  <div id="scene1.3.18">O, they take the part of a better wrestler than myself!</div>
	  </div>
	  <div id="speech13" class="character">CELIA</div>
	  <div class="dialog">
	  <div id="scene1.3.19">O, a good wish upon you! you will try in time, in</div>
	  <div id="scene1.3.20">despite of a fall. But, turning these jests out of</div>
	  <div id="scene1.3.21">service, let us talk in good earnest: is it</div>
	  <div id="scene1.3.22">possible, on such a sudden, you should fall into so</div>
	  <div id="scene1.3.23">strong a liking with old Sir Rowland's youngest son?</div>
	  </div>
	  <div id="speech14" class="character">ROSALIND</div>
	  <div class="dialog">
	  <div id="scene1.3.24">The duke my father loved his father dearly.</div>
	  </div>
	  <div id="speech15" class="character">CELIA</div>
	  <div class="dialog">
	  <div id="scene1.3.25">Doth it therefore ensue that you should love his son</div>
	  <div id="scene1.3.26">dearly? By this kind of chase, I should hate him,</div>
	  <div id="scene1.3.27">for my father hated his father dearly; yet I hate</div>
	  <div id="scene1.3.28">not Orlando.</div>
	  </div>
	  <div id="speech16" class="character">ROSALIND</div>
	  <div title="wtf" class="dialog">
	  <div id="scene1.3.29">No, faith, hate him not, for my sake.</div>
	  </div>
	  <div id="speech17" class="character">CELIA</div>
	  <div class="dialog">
	  <div id="scene1.3.30">Why should I not? doth he not deserve well?</div>
	  </div>
	  <div id="speech18" class="character">ROSALIND</div>
	  <div class="dialog">
	  <div id="scene1.3.31">Let me love him for that, and do you love him</div>
	  <div id="scene1.3.32">because I do. Look, here comes the duke.</div>
	  </div>
	  <div id="speech19" class="character">CELIA</div>
	  <div class="dialog">
	  <div id="scene1.3.33">With his eyes full of anger.</div>
	  <div class="direction">Enter DUKE FREDERICK, with Lords</div>
	  </div>
	  <div id="speech20" class="character">DUKE FREDERICK</div>
	  <div class="dialog">
	  <div id="scene1.3.34">Mistress, dispatch you with your safest haste</div>
	  <div id="scene1.3.35">And get you from our court.</div>
	  </div>
	  <div id="speech21" class="character">ROSALIND</div>
	  <div class="dialog">
	  <div id="scene1.3.36">Me, uncle?</div>
	  </div>
	  <div id="speech22" class="character">DUKE FREDERICK</div>
	  <div class="dialog">
	  <div id="scene1.3.37">You, cousin</div>
	  <div id="scene1.3.38">Within these ten days if that thou be'st found</div>
	  <div id="scene1.3.39">So near our public court as twenty miles,</div>
	  <div id="scene1.3.40">Thou diest for it.</div>
	  </div>
	  <div id="speech23" class="character">ROSALIND</div>
	  <div class="dialog">
	  <div id="scene1.3.41">                  I do beseech your grace,</div>
	  <div id="scene1.3.42">Let me the knowledge of my fault bear with me:</div>
	  <div id="scene1.3.43">If with myself I hold intelligence</div>
	  <div id="scene1.3.44">Or have acquaintance with mine own desires,</div>
	  <div id="scene1.3.45">If that I do not dream or be not frantic,--</div>
	  <div id="scene1.3.46">As I do trust I am not--then, dear uncle,</div>
	  <div id="scene1.3.47">Never so much as in a thought unborn</div>
	  <div id="scene1.3.48">Did I offend your highness.</div>
	  </div>
	  <div id="speech24" class="character">DUKE FREDERICK</div>
	  <div class="dialog">
	  <div id="scene1.3.49">Thus do all traitors:</div>
	  <div id="scene1.3.50">If their purgation did consist in words,</div>
	  <div id="scene1.3.51">They are as innocent as grace itself:</div>
	  <div id="scene1.3.52">Let it suffice thee that I trust thee not.</div>
	  </div>
	  <div id="speech25" class="character">ROSALIND</div>
	  <div class="dialog">
	  <div id="scene1.3.53">Yet your mistrust cannot make me a traitor:</div>
	  <div id="scene1.3.54">Tell me whereon the likelihood depends.</div>
	  </div>
	  <div id="speech26" class="character">DUKE FREDERICK</div>
	  <div class="dialog">
	  <div id="scene1.3.55">Thou art thy father's daughter; there's enough.</div>
	  </div>
	  <div id="speech27" class="character">ROSALIND</div>
	  <div class="dialog">
	  <div id="scene1.3.56">So was I when your highness took his dukedom;</div>
	  <div id="scene1.3.57">So was I when your highness banish'd him:</div>
	  <div id="scene1.3.58">Treason is not inherited, my lord;</div>
	  <div id="scene1.3.59">Or, if we did derive it from our friends,</div>
	  <div id="scene1.3.60">What's that to me? my father was no traitor:</div>
	  <div id="scene1.3.61">Then, good my liege, mistake me not so much</div>
	  <div id="scene1.3.62">To think my poverty is treacherous.</div>
	  </div>
	  <div id="speech28" class="character">CELIA</div>
	  <div class="dialog">
	  <div id="scene1.3.63">Dear sovereign, hear me speak.</div>
	  </div>
	  <div id="speech29" class="character">DUKE FREDERICK</div>
	  <div class="dialog">
	  <div id="scene1.3.64">Ay, Celia; we stay'd her for your sake,</div>
	  <div id="scene1.3.65">Else had she with her father ranged along.</div>
	  </div>
	  <div id="speech30" class="character">CELIA</div>
	  <div class="dialog">
	  <div id="scene1.3.66">I did not then entreat to have her stay;</div>
	  <div id="scene1.3.67">It was your pleasure and your own remorse:</div>
	  <div id="scene1.3.68">I was too young that time to value her;</div>
	  <div id="scene1.3.69">But now I know her: if she be a traitor,</div>
	  <div id="scene1.3.70">Why so am I; we still have slept together,</div>
	  <div id="scene1.3.71">Rose at an instant, learn'd, play'd, eat together,</div>
	  <div id="scene1.3.72">And wheresoever we went, like Juno's swans,</div>
	  <div id="scene1.3.73">Still we went coupled and inseparable.</div>
	  </div>
	  <div id="speech31" class="character">DUKE FREDERICK</div>
	  <div class="dialog">
	  <div id="scene1.3.74">She is too subtle for thee; and her smoothness,</div>
	  <div id="scene1.3.75">Her very silence and her patience</div>
	  <div id="scene1.3.76">Speak to the people, and they pity her.</div>
	  <div id="scene1.3.77">Thou art a fool: she robs thee of thy name;</div>
	  <div id="scene1.3.78">And thou wilt show more bright and seem more virtuous</div>
	  <div id="scene1.3.79">When she is gone. Then open not thy lips:</div>
	  <div id="scene1.3.80">Firm and irrevocable is my doom</div>
	  <div id="scene1.3.81">Which I have pass'd upon her; she is banish'd.</div>
	  </div>
	  <div id="speech32" class="character">CELIA</div>
	  <div class="dialog">
	  <div id="scene1.3.82">Pronounce that sentence then on me, my liege:</div>
	  <div id="scene1.3.83">I cannot live out of her company.</div>
	  </div>
	  <div id="speech33" class="character">DUKE FREDERICK</div>
	  <div class="dialog">
	  <div id="scene1.3.84">You are a fool. You, niece, provide yourself:</div>
	  <div id="scene1.3.85">If you outstay the time, upon mine honour,</div>
	  <div id="scene1.3.86">And in the greatness of my word, you die.</div>
	  <div class="direction">Exeunt DUKE FREDERICK and Lords</div>
	  </div>
	  <div id="speech34" class="character">CELIA</div>
	  <div class="dialog">
	  <div id="scene1.3.87">O my poor Rosalind, whither wilt thou go?</div>
	  <div id="scene1.3.88">Wilt thou change fathers? I will give thee mine.</div>
	  <div id="scene1.3.89">I charge thee, be not thou more grieved than I am.</div>
	  </div>
	  <div id="speech35" class="character">ROSALIND</div>
	  <div class="dialog">
	  <div id="scene1.3.90">I have more cause.</div>
	  </div>
	  <div id="speech36" class="character">CELIA</div>
	  <div class="dialog">
	  <div id="scene1.3.91">                  Thou hast not, cousin;</div>
	  <div id="scene1.3.92">Prithee be cheerful: know'st thou not, the duke</div>
	  <div id="scene1.3.93">Hath banish'd me, his daughter?</div>
	  </div>
	  <div id="speech37" class="character">ROSALIND</div>
	  <div class="dialog">
	  <div id="scene1.3.94">That he hath not.</div>
	  </div>
	  <div id="speech38" class="character">CELIA</div>
	  <div class="dialog">
	  <div id="scene1.3.95">No, hath not? Rosalind lacks then the love</div>
	  <div id="scene1.3.96">Which teacheth thee that thou and I am one:</div>
	  <div id="scene1.3.97">Shall we be sunder'd? shall we part, sweet girl?</div>
	  <div id="scene1.3.98">No: let my father seek another heir.</div>
	  <div id="scene1.3.99">Therefore devise with me how we may fly,</div>
	  <div id="scene1.3.100">Whither to go and what to bear with us;</div>
	  <div id="scene1.3.101">And do not seek to take your change upon you,</div>
	  <div id="scene1.3.102">To bear your griefs yourself and leave me out;</div>
	  <div id="scene1.3.103">For, by this heaven, now at our sorrows pale,</div>
	  <div id="scene1.3.104">Say what thou canst, I'll go along with thee.</div>
	  </div>
	  <div id="speech39" class="character">ROSALIND</div>
	  <div class="dialog">
	  <div id="scene1.3.105">Why, whither shall we go?</div>
	  </div>
	  <div id="speech40" class="character">CELIA</div>
	  <div class="dialog">
	  <div id="scene1.3.106">To seek my uncle in the forest of Arden.</div>
	  </div>
	  <div id="speech41" class="character">ROSALIND</div>
	  <div class="dialog">
	  <div id="scene1.3.107">Alas, what danger will it be to us,</div>
	  <div id="scene1.3.108">Maids as we are, to travel forth so far!</div>
	  <div id="scene1.3.109">Beauty provoketh thieves sooner than gold.</div>
	  </div>
	  <div id="speech42" class="character">CELIA</div>
	  <div class="dialog">
	  <div id="scene1.3.110">I'll put myself in poor and mean attire</div>
	  <div id="scene1.3.111">And with a kind of umber smirch my face;</div>
	  <div id="scene1.3.112">The like do you: so shall we pass along</div>
	  <div id="scene1.3.113">And never stir assailants.</div>
	  </div>
	  <div id="speech43" class="character">ROSALIND</div>
	  <div class="dialog">
	  <div id="scene1.3.114">Were it not better,</div>
	  <div id="scene1.3.115">Because that I am more than common tall,</div>
	  <div id="scene1.3.116">That I did suit me all points like a man?</div>
	  <div id="scene1.3.117">A gallant curtle-axe upon my thigh,</div>
	  <div id="scene1.3.118">A boar-spear in my hand; and--in my heart</div>
	  <div id="scene1.3.119">Lie there what hidden woman's fear there will--</div>
	  <div id="scene1.3.120">We'll have a swashing and a martial outside,</div>
	  <div id="scene1.3.121">As many other mannish cowards have</div>
	  <div id="scene1.3.122">That do outface it with their semblances.</div>
	  </div>
	  <div id="speech44" class="character">CELIA</div>
	  <div class="dialog">
	  <div id="scene1.3.123">What shall I call thee when thou art a man?</div>
	  </div>
	  <div id="speech45" class="character">ROSALIND</div>
	  <div class="dialog">
	  <div id="scene1.3.124">I'll have no worse a name than Jove's own page;</div>
	  <div id="scene1.3.125">And therefore look you call me Ganymede.</div>
	  <div id="scene1.3.126">But what will you be call'd?</div>
	  </div>
	  <div id="speech46" class="character">CELIA</div>
	  <div class="dialog">
	  <div id="scene1.3.127">Something that hath a reference to my state</div>
	  <div id="scene1.3.128">No longer Celia, but Aliena.</div>
	  </div>
	  <div id="speech47" class="character">ROSALIND</div>
	  <div class="dialog">
	  <div id="scene1.3.129">But, cousin, what if we assay'd to steal</div>
	  <div id="scene1.3.130">The clownish fool out of your father's court?</div>
	  <div id="scene1.3.131">Would he not be a comfort to our travel?</div>
	  </div>
	  <div id="speech48" class="character">CELIA</div>
	  <div class="dialog">
	  <div id="scene1.3.132">He'll go along o'er the wide world with me;</div>
	  <div id="scene1.3.133">Leave me alone to woo him. Let's away,</div>
	  <div id="scene1.3.134">And get our jewels and our wealth together,</div>
	  <div id="scene1.3.135">Devise the fittest time and safest way</div>
	  <div id="scene1.3.136">To hide us from pursuit that will be made</div>
	  <div id="scene1.3.137">After my flight. Now go we in content</div>
	  <div id="scene1.3.138">To liberty and not to banishment.</div>
	  <div class="direction">Exeunt</div>
	  </div>
	</div>
	</div>
</div>
</body>
</html>
'''


if __name__ == '__main__':
    unittest.main()<|MERGE_RESOLUTION|>--- conflicted
+++ resolved
@@ -552,13 +552,9 @@
         assert css_to_xpath('*[aval=\'"\']') == (
             '''descendant-or-self::*[(@aval = '"')]''')
         assert css_to_xpath('*[aval=\'"""\']') == (
-<<<<<<< HEAD
             '''descendant-or-self::*[(@aval = '"""')]''')
-=======
-            '''descendant-or-self::*[@aval = '"""']''')
         assert css_to_xpath(':scope > div[dataimg="<testmessage>"]') == (
-            "descendant-or-self::*[1]/div[@dataimg = '<testmessage>']")
->>>>>>> 518e3e1b
+            "descendant-or-self::*[1]/div[(@dataimg = '<testmessage>')]")
 
     def test_unicode_escapes(self):
         # \22 == '"'  \20 == ' '
@@ -642,7 +638,7 @@
         assert xpath('::attr-href') == "descendant-or-self::*/@href"
         assert xpath('p img::attr(src)') == (
             "descendant-or-self::p/descendant-or-self::*/img/@src")
-<<<<<<< HEAD
+        assert xpath(':scope') == "descendant-or-self::*[1]"
         assert xpath(':first-or-second[href]') == (
             "descendant-or-self::*[(@id = 'first' or @id = 'second') "
             "and (@href)]")
@@ -662,9 +658,6 @@
         assert operator_id(':first-or-second') == ['first', 'second']
         assert operator_id(':first-or-second[href]') == ['second']
         assert operator_id('[href]:first-or-second') == ['second']
-=======
-        assert xpath(':scope') == "descendant-or-self::*[1]"
->>>>>>> 518e3e1b
 
     def test_series(self):
         def series(css):
