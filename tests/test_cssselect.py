--- conflicted
+++ resolved
@@ -311,19 +311,10 @@
         css2css(':not(*[foo])', ':not([foo])')
         css2css(':not(:empty)')
         css2css(':not(#foo)')
-<<<<<<< HEAD
         css2css(':has(*)')
         css2css(':has(foo)')
-=======
-        # css2css(':has(*)')
-        # css2css(':has(foo)')
-        # css2css(':has(*.foo)', ':has(.foo)')
-        # css2css(':has(*[foo])', ':has([foo])')
-        # css2css(':has(:empty)')
-        # css2css(':has(#foo)')
         css2css(':is(#bar, .foo)')
         css2css(':is(:focused, :visited)')
->>>>>>> 0dfbe3dc
         css2css('foo:empty')
         css2css('foo::before')
         css2css('foo:empty::before')
@@ -895,19 +886,13 @@
         assert pcss('ol :Not(li[class])') == [
             'first-li', 'second-li', 'li-div',
             'fifth-li', 'sixth-li', 'seventh-li']
-<<<<<<< HEAD
         assert pcss('ol:has(div)') == ['first-ol']
-=======
-        # assert pcss('link:has(*)') == []
-        # assert pcss('link:has([href])') == ['link-href']
-        # assert pcss('ol:has(div)') == ['first-ol']
         assert pcss(':is(#first-li, #second-li)') == [
             'first-li', 'second-li']
         assert pcss('a:is(#name-anchor, #tag-anchor)') == [
             'name-anchor', 'tag-anchor']
         assert pcss(':is(.c)') == [
             'first-ol', 'third-li', 'fourth-li']
->>>>>>> 0dfbe3dc
         assert pcss('ol.a.b.c > li.c:nth-child(3)') == ['third-li']
 
         # Invalid characters in XPath element names, should not crash
