#!/usr/bin/env python
# -*- coding: utf-8 -*-
"""
    Tests for cssselect
    ===================

    These tests can be run either by py.test or by the standard library's
    unittest. They use plain ``assert`` statements and do little reporting
    themselves in case of failure.

    Use py.test to get fancy error reporting and assert introspection.


    :copyright: (c) 2007-2012 Ian Bicking and contributors.
                See AUTHORS for more details.
    :license: BSD, see LICENSE for more details.

"""

import sys
import unittest

from lxml import etree, html
from cssselect import (
    parse,
    GenericTranslator,
    HTMLTranslator,
    SelectorSyntaxError,
    ExpressionError,
)
from cssselect.parser import tokenize, parse_series, _unicode, FunctionalPseudoElement
from cssselect.xpath import _unicode_safe_getattr, XPathExpr


if sys.version_info[0] < 3:
    # Python 2
    def u(text):
        return text.decode("utf8")


else:
    # Python 3
    def u(text):
        return text


class TestCssselect(unittest.TestCase):
    def test_tokenizer(self):
        tokens = [
            _unicode(item) for item in tokenize(u(r'E\ é > f [a~="y\"x"]:nth(/* fu /]* */-3.7)'))
        ]
        assert tokens == [
            u("<IDENT 'E é' at 0>"),
            "<S ' ' at 4>",
            "<DELIM '>' at 5>",
            "<S ' ' at 6>",
            # the no-break space is not whitespace in CSS
            u("<IDENT 'f ' at 7>"),  # f\xa0
            "<DELIM '[' at 9>",
            "<IDENT 'a' at 10>",
            "<DELIM '~' at 11>",
            "<DELIM '=' at 12>",
            "<STRING 'y\"x' at 13>",
            "<DELIM ']' at 19>",
            "<DELIM ':' at 20>",
            "<IDENT 'nth' at 21>",
            "<DELIM '(' at 24>",
            "<NUMBER '-3.7' at 37>",
            "<DELIM ')' at 41>",
            "<EOF at 42>",
        ]

    def test_parser(self):
        def repr_parse(css):
            selectors = parse(css)
            for selector in selectors:
                assert selector.pseudo_element is None
            return [repr(selector.parsed_tree).replace("(u'", "('") for selector in selectors]

        def parse_many(first, *others):
            result = repr_parse(first)
            for other in others:
                assert repr_parse(other) == result
            return result

        assert parse_many("*") == ["Element[*]"]
        assert parse_many("*|*") == ["Element[*]"]
        assert parse_many("*|foo") == ["Element[foo]"]
        assert parse_many("|foo") == ["Element[foo]"]
        assert parse_many("foo|*") == ["Element[foo|*]"]
        assert parse_many("foo|bar") == ["Element[foo|bar]"]
        # This will never match, but it is valid:
        assert parse_many("#foo#bar") == ["Hash[Hash[Element[*]#foo]#bar]"]
        assert (
            parse_many(
                "div>.foo",
                "div> .foo",
                "div >.foo",
                "div > .foo",
                "div \n>  \t \t .foo",
                "div\r>\n\n\n.foo",
                "div\f>\f.foo",
            )
            == ["CombinedSelector[Element[div] > Class[Element[*].foo]]"]
        )
        assert parse_many("td.foo,.bar", "td.foo, .bar", "td.foo\t\r\n\f ,\t\r\n\f .bar") == [
            "Class[Element[td].foo]",
            "Class[Element[*].bar]",
        ]
        assert parse_many("div, td.foo, div.bar span") == [
            "Element[div]",
            "Class[Element[td].foo]",
            "CombinedSelector[Class[Element[div].bar] <followed> Element[span]]",
        ]
        assert parse_many("div > p") == ["CombinedSelector[Element[div] > Element[p]]"]
        assert parse_many("td:first") == ["Pseudo[Element[td]:first]"]
        assert parse_many("td:first") == ["Pseudo[Element[td]:first]"]
        assert parse_many("td :first") == [
            "CombinedSelector[Element[td] <followed> Pseudo[Element[*]:first]]"
        ]
        assert parse_many("td :first") == [
            "CombinedSelector[Element[td] <followed> Pseudo[Element[*]:first]]"
        ]
        assert parse_many("a[name]", "a[ name\t]") == ["Attrib[Element[a][name]]"]
        assert parse_many("a [name]") == [
            "CombinedSelector[Element[a] <followed> Attrib[Element[*][name]]]"
        ]
        assert parse_many('a[rel="include"]', "a[rel = include]") == [
            "Attrib[Element[a][rel = 'include']]"
        ]
        assert parse_many("a[hreflang |= 'en']", "a[hreflang|=en]") == [
<<<<<<< HEAD
            "Attrib[Element[a][hreflang |= 'en']]"]
        assert parse_many('div:nth-child(10)') == [
            "Function[Element[div]:nth-child(['10'])]"]
        assert parse_many(':nth-child(2n+2)') == [
            "Function[Element[*]:nth-child(['2', 'n', '+2'])]"]
        assert parse_many('div:nth-of-type(10)') == [
            "Function[Element[div]:nth-of-type(['10'])]"]
        assert parse_many('div div:nth-of-type(10) .aclass') == [
            'CombinedSelector[CombinedSelector[Element[div] <followed> '
                "Function[Element[div]:nth-of-type(['10'])]] "
                '<followed> Class[Element[*].aclass]]']
        assert parse_many('label:only') == [
            'Pseudo[Element[label]:only]']
        assert parse_many('a:lang(fr)') == [
            "Function[Element[a]:lang(['fr'])]"]
        assert parse_many('div:contains("foo")') == [
            "Function[Element[div]:contains(['foo'])]"]
        assert parse_many('div#foobar') == [
            'Hash[Element[div]#foobar]']
        assert parse_many('div:not(div.foo)') == [
            'Negation[Element[div]:not(Class[Element[div].foo])]']
        assert parse_many('div:has(div.foo)') == [
            'Relation[Element[div]:has(Selector[Class[Element[div].foo]])]']
        assert parse_many('div:is(.foo, #bar)') == [
            'Matching[Element[div]:is(Class[Element[*].foo], Hash[Element[*]#bar])]']
        assert parse_many(':is(:hover, :visited)') == [
            'Matching[Element[*]:is(Pseudo[Element[*]:hover], Pseudo[Element[*]:visited])]']
        assert parse_many('td ~ th') == [
            'CombinedSelector[Element[td] ~ Element[th]]']
        assert parse_many(':scope > foo') == [
            'CombinedSelector[Pseudo[Element[*]:scope] > Element[foo]]'
=======
            "Attrib[Element[a][hreflang |= 'en']]"
        ]
        assert parse_many("div:nth-child(10)") == ["Function[Element[div]:nth-child(['10'])]"]
        assert parse_many(":nth-child(2n+2)") == [
            "Function[Element[*]:nth-child(['2', 'n', '+2'])]"
        ]
        assert parse_many("div:nth-of-type(10)") == ["Function[Element[div]:nth-of-type(['10'])]"]
        assert parse_many("div div:nth-of-type(10) .aclass") == [
            "CombinedSelector[CombinedSelector[Element[div] <followed> "
            "Function[Element[div]:nth-of-type(['10'])]] "
            "<followed> Class[Element[*].aclass]]"
        ]
        assert parse_many("label:only") == ["Pseudo[Element[label]:only]"]
        assert parse_many("a:lang(fr)") == ["Function[Element[a]:lang(['fr'])]"]
        assert parse_many('div:contains("foo")') == ["Function[Element[div]:contains(['foo'])]"]
        assert parse_many("div#foobar") == ["Hash[Element[div]#foobar]"]
        assert parse_many("div:not(div.foo)") == [
            "Negation[Element[div]:not(Class[Element[div].foo])]"
        ]
        assert parse_many("div:is(.foo, #bar)") == [
            "Matching[Element[div]:is(Class[Element[*].foo], Hash[Element[*]#bar])]"
        ]
        assert parse_many(":is(:hover, :visited)") == [
            "Matching[Element[*]:is(Pseudo[Element[*]:hover], Pseudo[Element[*]:visited])]"
        ]
        assert parse_many("td ~ th") == ["CombinedSelector[Element[td] ~ Element[th]]"]
        assert parse_many(":scope > foo") == [
            "CombinedSelector[Pseudo[Element[*]:scope] > Element[foo]]"
>>>>>>> 9edc6c3f
        ]
        assert parse_many(" :scope > foo") == [
            "CombinedSelector[Pseudo[Element[*]:scope] > Element[foo]]"
        ]
        assert parse_many(":scope > foo bar > div") == [
            "CombinedSelector[CombinedSelector[CombinedSelector[Pseudo[Element[*]:scope] > "
            "Element[foo]] <followed> Element[bar]] > Element[div]]"
        ]
        assert parse_many(":scope > #foo #bar") == [
            "CombinedSelector[CombinedSelector[Pseudo[Element[*]:scope] > "
            "Hash[Element[*]#foo]] <followed> Hash[Element[*]#bar]]"
        ]

    def test_pseudo_elements(self):
        def parse_pseudo(css):
            result = []
            for selector in parse(css):
                pseudo = selector.pseudo_element
                pseudo = _unicode(pseudo) if pseudo else pseudo
                # No Symbol here
                assert pseudo is None or type(pseudo) is _unicode
                selector = repr(selector.parsed_tree).replace("(u'", "('")
                result.append((selector, pseudo))
            return result

        def parse_one(css):
            result = parse_pseudo(css)
            assert len(result) == 1
            return result[0]

        def test_pseudo_repr(css):
            result = parse(css)
            assert len(result) == 1
            selector = result[0]
            return selector.parsed_tree.__repr__()

        assert parse_one("foo") == ("Element[foo]", None)
        assert parse_one("*") == ("Element[*]", None)
        assert parse_one(":empty") == ("Pseudo[Element[*]:empty]", None)
        assert parse_one(":scope") == ("Pseudo[Element[*]:scope]", None)

        # Special cases for CSS 2.1 pseudo-elements
        assert parse_one(":BEfore") == ("Element[*]", "before")
        assert parse_one(":aftER") == ("Element[*]", "after")
        assert parse_one(":First-Line") == ("Element[*]", "first-line")
        assert parse_one(":First-Letter") == ("Element[*]", "first-letter")

        assert parse_one("::befoRE") == ("Element[*]", "before")
        assert parse_one("::AFter") == ("Element[*]", "after")
        assert parse_one("::firsT-linE") == ("Element[*]", "first-line")
        assert parse_one("::firsT-letteR") == ("Element[*]", "first-letter")

        assert parse_one("::text-content") == ("Element[*]", "text-content")
        assert parse_one("::attr(name)") == (
            "Element[*]",
            "FunctionalPseudoElement[::attr(['name'])]",
        )

        assert parse_one("::Selection") == ("Element[*]", "selection")
        assert parse_one("foo:after") == ("Element[foo]", "after")
        assert parse_one("foo::selection") == ("Element[foo]", "selection")
        assert parse_one("lorem#ipsum ~ a#b.c[href]:empty::selection") == (
            "CombinedSelector[Hash[Element[lorem]#ipsum] ~ "
            "Pseudo[Attrib[Class[Hash[Element[a]#b].c][href]]:empty]]",
            "selection",
        )
        assert parse_pseudo(":scope > div, foo bar") == [
            ("CombinedSelector[Pseudo[Element[*]:scope] > Element[div]]", None),
            ("CombinedSelector[Element[foo] <followed> Element[bar]]", None),
        ]
        assert parse_pseudo("foo:before, bar, baz:after") == [
            ("Element[foo]", "before"),
            ("Element[bar]", None),
            ("Element[baz]", "after"),
        ]

        # Special cases for CSS 2.1 pseudo-elements are ignored by default
        for pseudo in ("after", "before", "first-line", "first-letter"):
            (selector,) = parse("e:%s" % pseudo)
            assert selector.pseudo_element == pseudo
            assert GenericTranslator().selector_to_xpath(selector, prefix="") == "e"

        # Pseudo Elements are ignored by default, but if allowed they are not
        # supported by GenericTranslator
        tr = GenericTranslator()
        (selector,) = parse("e::foo")
        assert selector.pseudo_element == "foo"
        assert tr.selector_to_xpath(selector, prefix="") == "e"
        self.assertRaises(
            ExpressionError, tr.selector_to_xpath, selector, translate_pseudo_elements=True
        )

        # Special test for the unicode symbols and ':scope' element if check
        # Errors if use repr() instead of __repr__()
        assert test_pseudo_repr(u":fİrst-child") == u"Pseudo[Element[*]:fİrst-child]"
        assert test_pseudo_repr(":scope") == "Pseudo[Element[*]:scope]"

    def test_specificity(self):
        def specificity(css):
            selectors = parse(css)
            assert len(selectors) == 1
            return selectors[0].specificity()

        assert specificity("*") == (0, 0, 0)
        assert specificity(" foo") == (0, 0, 1)
        assert specificity(":empty ") == (0, 1, 0)
        assert specificity(":before") == (0, 0, 1)
        assert specificity("*:before") == (0, 0, 1)
        assert specificity(":nth-child(2)") == (0, 1, 0)
        assert specificity(".bar") == (0, 1, 0)
        assert specificity("[baz]") == (0, 1, 0)
        assert specificity('[baz="4"]') == (0, 1, 0)
        assert specificity('[baz^="4"]') == (0, 1, 0)
        assert specificity("#lipsum") == (1, 0, 0)

        assert specificity(":not(*)") == (0, 0, 0)
        assert specificity(":not(foo)") == (0, 0, 1)
        assert specificity(":not(.foo)") == (0, 1, 0)
        assert specificity(":not([foo])") == (0, 1, 0)
        assert specificity(":not(:empty)") == (0, 1, 0)
        assert specificity(":not(#foo)") == (1, 0, 0)

<<<<<<< HEAD
        assert specificity(":has(*)") == (0, 0, 0)
        assert specificity(":has(foo)") == (0, 0, 1)
        assert specificity(":has(.foo)") == (0, 1, 0)
        assert specificity(":has(> foo)") == (0, 0, 1)

        assert specificity(':is(.foo, #bar)') == (1, 0, 0)
        assert specificity(':is(:hover, :visited)') == (0, 1, 0)
=======
        assert specificity(":is(.foo, #bar)") == (1, 0, 0)
        assert specificity(":is(:hover, :visited)") == (0, 1, 0)
>>>>>>> 9edc6c3f

        assert specificity("foo:empty") == (0, 1, 1)
        assert specificity("foo:before") == (0, 0, 2)
        assert specificity("foo::before") == (0, 0, 2)
        assert specificity("foo:empty::before") == (0, 1, 2)

        assert specificity("#lorem + foo#ipsum:first-child > bar:first-line") == (2, 1, 3)

    def test_css_export(self):
        def css2css(css, res=None):
            selectors = parse(css)
            assert len(selectors) == 1
            assert selectors[0].canonical() == (res or css)

        css2css("*")
        css2css(" foo", "foo")
        css2css("Foo", "Foo")
        css2css(":empty ", ":empty")
        css2css(":before", "::before")
        css2css(":beFOre", "::before")
        css2css("*:before", "::before")
        css2css(":nth-child(2)")
        css2css(".bar")
        css2css("[baz]")
        css2css('[baz="4"]', "[baz='4']")
        css2css('[baz^="4"]', "[baz^='4']")
        css2css("[ns|attr='4']")
<<<<<<< HEAD
        css2css('#lipsum')
        css2css(':not(*)')
        css2css(':not(foo)')
        css2css(':not(*.foo)', ':not(.foo)')
        css2css(':not(*[foo])', ':not([foo])')
        css2css(':not(:empty)')
        css2css(':not(#foo)')
        css2css(":has(*)")
        css2css(":has(foo)")
        css2css(':has(*.foo)', ':has(.foo)')
        css2css(':is(#bar, .foo)')
        css2css(':is(:focused, :visited)')
        css2css('foo:empty')
        css2css('foo::before')
        css2css('foo:empty::before')
=======
        css2css("#lipsum")
        css2css(":not(*)")
        css2css(":not(foo)")
        css2css(":not(*.foo)", ":not(.foo)")
        css2css(":not(*[foo])", ":not([foo])")
        css2css(":not(:empty)")
        css2css(":not(#foo)")
        css2css(":is(#bar, .foo)")
        css2css(":is(:focused, :visited)")
        css2css("foo:empty")
        css2css("foo::before")
        css2css("foo:empty::before")
>>>>>>> 9edc6c3f
        css2css('::name(arg + "val" - 3)', "::name(arg+'val'-3)")
        css2css("#lorem + foo#ipsum:first-child > bar::first-line")
        css2css("foo > *")

    def test_parse_errors(self):
        def get_error(css):
            try:
                parse(css)
            except SelectorSyntaxError:
                # Py2, Py3, ...
                return str(sys.exc_info()[1]).replace("(u'", "('")

        assert get_error("attributes(href)/html/body/a") == (
            "Expected selector, got <DELIM '(' at 10>"
        )
        assert get_error("attributes(href)") == ("Expected selector, got <DELIM '(' at 10>")
        assert get_error("html/body/a") == ("Expected selector, got <DELIM '/' at 4>")
        assert get_error(" ") == ("Expected selector, got <EOF at 1>")
        assert get_error("div, ") == ("Expected selector, got <EOF at 5>")
        assert get_error(" , div") == ("Expected selector, got <DELIM ',' at 1>")
        assert get_error("p, , div") == ("Expected selector, got <DELIM ',' at 3>")
        assert get_error("div > ") == ("Expected selector, got <EOF at 6>")
        assert get_error("  > div") == ("Expected selector, got <DELIM '>' at 2>")
        assert get_error("foo|#bar") == ("Expected ident or '*', got <HASH 'bar' at 4>")
        assert get_error("#.foo") == ("Expected selector, got <DELIM '#' at 0>")
        assert get_error(".#foo") == ("Expected ident, got <HASH 'foo' at 1>")
        assert get_error(":#foo") == ("Expected ident, got <HASH 'foo' at 1>")
        assert get_error("[*]") == ("Expected '|', got <DELIM ']' at 2>")
        assert get_error("[foo|]") == ("Expected ident, got <DELIM ']' at 5>")
        assert get_error("[#]") == ("Expected ident or '*', got <DELIM '#' at 1>")
        assert get_error("[foo=#]") == ("Expected string or ident, got <DELIM '#' at 5>")
        assert get_error("[href]a") == ("Expected selector, got <IDENT 'a' at 6>")
        assert get_error("[rel=stylesheet]") is None
        assert get_error("[rel:stylesheet]") == ("Operator expected, got <DELIM ':' at 4>")
        assert get_error("[rel=stylesheet") == ("Expected ']', got <EOF at 15>")
        assert get_error(":lang(fr)") is None
        assert get_error(":lang(fr") == ("Expected an argument, got <EOF at 8>")
        assert get_error(':contains("foo') == ("Unclosed string at 10")
        assert get_error("foo!") == ("Expected selector, got <DELIM '!' at 3>")

        # Mis-placed pseudo-elements
        assert get_error("a:before:empty") == (
            "Got pseudo-element ::before not at the end of a selector"
        )
        assert get_error("li:before a") == (
            "Got pseudo-element ::before not at the end of a selector"
        )
        assert get_error(":not(:before)") == ("Got pseudo-element ::before inside :not() at 12")
        assert get_error(":not(:not(a))") == ("Got nested :not()")
        assert get_error(":is(:before)") == ("Got pseudo-element ::before inside function")
        assert get_error(":is(a b)") == ("Expected an argument, got <IDENT 'b' at 6>")
        assert get_error(":scope > div :scope header") == (
            'Got immediate child pseudo-element ":scope" not at the start of a selector'
        )
        assert get_error("div :scope header") == (
            'Got immediate child pseudo-element ":scope" not at the start of a selector'
        )
        assert get_error("> div p") == ("Expected selector, got <DELIM '>' at 0>")

        # Unsupported :has() with several arguments
        assert get_error(':has(a, b)') == (
            "Expected an argument, got <DELIM ',' at 6>")
        assert get_error(':has()') == (
            "Expected selector, got <EOF at 0>")

    def test_translation(self):
        def xpath(css):
            return _unicode(GenericTranslator().css_to_xpath(css, prefix=""))

        assert xpath("*") == "*"
        assert xpath("e") == "e"
        assert xpath("*|e") == "e"
        assert xpath("e|f") == "e:f"
        assert xpath("e[foo]") == "e[@foo]"
        assert xpath("e[foo|bar]") == "e[@foo:bar]"
        assert xpath('e[foo="bar"]') == "e[@foo = 'bar']"
        assert xpath('e[foo~="bar"]') == (
            "e[@foo and contains(" "concat(' ', normalize-space(@foo), ' '), ' bar ')]"
        )
        assert xpath('e[foo^="bar"]') == ("e[@foo and starts-with(@foo, 'bar')]")
        assert xpath('e[foo$="bar"]') == (
            "e[@foo and substring(@foo, string-length(@foo)-2) = 'bar']"
        )
        assert xpath('e[foo*="bar"]') == ("e[@foo and contains(@foo, 'bar')]")
        assert xpath('e[hreflang|="en"]') == (
            "e[@hreflang and (" "@hreflang = 'en' or starts-with(@hreflang, 'en-'))]"
        )

        # --- nth-* and nth-last-* -------------------------------------
        assert xpath("e:nth-child(1)") == ("e[count(preceding-sibling::*) = 0]")

        # always true
        assert xpath("e:nth-child(n)") == ("e")
        assert xpath("e:nth-child(n+1)") == ("e")
        # always true too
        assert xpath("e:nth-child(n-10)") == ("e")
        # b=2 is the limit...
        assert xpath("e:nth-child(n+2)") == ("e[count(preceding-sibling::*) >= 1]")
        # always false
        assert xpath("e:nth-child(-n)") == ("e[0]")
        # equivalent to first child
        assert xpath("e:nth-child(-n+1)") == ("e[count(preceding-sibling::*) <= 0]")

        assert xpath("e:nth-child(3n+2)") == (
            "e[(count(preceding-sibling::*) >= 1) and "
            "((count(preceding-sibling::*) +2) mod 3 = 0)]"
        )
        assert xpath("e:nth-child(3n-2)") == ("e[count(preceding-sibling::*) mod 3 = 0]")
        assert xpath("e:nth-child(-n+6)") == ("e[count(preceding-sibling::*) <= 5]")

        assert xpath("e:nth-last-child(1)") == ("e[count(following-sibling::*) = 0]")
        assert xpath("e:nth-last-child(2n)") == ("e[(count(following-sibling::*) +1) mod 2 = 0]")
        assert xpath("e:nth-last-child(2n+1)") == ("e[count(following-sibling::*) mod 2 = 0]")
        assert xpath("e:nth-last-child(2n+2)") == (
            "e[(count(following-sibling::*) >= 1) and "
            "((count(following-sibling::*) +1) mod 2 = 0)]"
        )
        assert xpath("e:nth-last-child(3n+1)") == ("e[count(following-sibling::*) mod 3 = 0]")
        # represents the two last e elements
        assert xpath("e:nth-last-child(-n+2)") == ("e[count(following-sibling::*) <= 1]")

        assert xpath("e:nth-of-type(1)") == ("e[count(preceding-sibling::e) = 0]")
        assert xpath("e:nth-last-of-type(1)") == ("e[count(following-sibling::e) = 0]")
        assert xpath("div e:nth-last-of-type(1) .aclass") == (
            "div/descendant-or-self::*/e[count(following-sibling::e) = 0]"
<<<<<<< HEAD
               "/descendant-or-self::*/*[@class and contains("
               "concat(' ', normalize-space(@class), ' '), ' aclass ')]")

        assert xpath('e:first-child') == (
            "e[count(preceding-sibling::*) = 0]")
        assert xpath('e:last-child') == (
            "e[count(following-sibling::*) = 0]")
        assert xpath('e:first-of-type') == (
            "e[count(preceding-sibling::e) = 0]")
        assert xpath('e:last-of-type') == (
            "e[count(following-sibling::e) = 0]")
        assert xpath('e:only-child') == (
            "e[count(parent::*/child::*) = 1]")
        assert xpath('e:only-of-type') == (
            "e[count(parent::*/child::e) = 1]")
        assert xpath('e:empty') == (
            "e[not(*) and not(string-length())]")
        assert xpath('e:EmPTY') == (
            "e[not(*) and not(string-length())]")
        assert xpath('e:root') == (
            "e[not(parent::*)]")
        assert xpath('e:hover') == (
            "e[0]")  # never matches
        assert xpath('e:contains("foo")') == (
            "e[contains(., 'foo')]")
        assert xpath('e:ConTains(foo)') == (
            "e[contains(., 'foo')]")
        assert xpath('e.warning') == (
            "e[@class and contains("
               "concat(' ', normalize-space(@class), ' '), ' warning ')]")
        assert xpath('e#myid') == (
            "e[@id = 'myid']")
        assert xpath('e:not(:nth-child(odd))') == (
            "e[not(count(preceding-sibling::*) mod 2 = 0)]")
        assert xpath('e:nOT(*)') == (
            "e[0]")  # never matches
        assert xpath("e:has(> f)") == "e[./f]"
        assert xpath("e:has(f)") == "e[descendant::f]"
        assert xpath("e:has(~ f)") == "e[following-sibling::f]"
        assert (
            xpath("e:has(+ f)")
            == "e[following-sibling::*[(name() = 'f') and (position() = 1)]]"
        )
        assert xpath('e f') == (
            "e/descendant-or-self::*/f")
        assert xpath('e > f') == (
            "e/f")
        assert xpath('e + f') == (
            "e/following-sibling::*[(name() = 'f') and (position() = 1)]")
        assert xpath('e ~ f') == (
            "e/following-sibling::f")
        assert xpath('e ~ f:nth-child(3)') == (
            "e/following-sibling::f[count(preceding-sibling::*) = 2]")
        assert xpath('div#container p') == (
            "div[@id = 'container']/descendant-or-self::*/p")
=======
            "/descendant-or-self::*/*[@class and contains("
            "concat(' ', normalize-space(@class), ' '), ' aclass ')]"
        )

        assert xpath("e:first-child") == ("e[count(preceding-sibling::*) = 0]")
        assert xpath("e:last-child") == ("e[count(following-sibling::*) = 0]")
        assert xpath("e:first-of-type") == ("e[count(preceding-sibling::e) = 0]")
        assert xpath("e:last-of-type") == ("e[count(following-sibling::e) = 0]")
        assert xpath("e:only-child") == ("e[count(parent::*/child::*) = 1]")
        assert xpath("e:only-of-type") == ("e[count(parent::*/child::e) = 1]")
        assert xpath("e:empty") == ("e[not(*) and not(string-length())]")
        assert xpath("e:EmPTY") == ("e[not(*) and not(string-length())]")
        assert xpath("e:root") == ("e[not(parent::*)]")
        assert xpath("e:hover") == ("e[0]")  # never matches
        assert xpath('e:contains("foo")') == ("e[contains(., 'foo')]")
        assert xpath("e:ConTains(foo)") == ("e[contains(., 'foo')]")
        assert xpath("e.warning") == (
            "e[@class and contains(" "concat(' ', normalize-space(@class), ' '), ' warning ')]"
        )
        assert xpath("e#myid") == ("e[@id = 'myid']")
        assert xpath("e:not(:nth-child(odd))") == ("e[not(count(preceding-sibling::*) mod 2 = 0)]")
        assert xpath("e:nOT(*)") == ("e[0]")  # never matches
        assert xpath("e f") == ("e/descendant-or-self::*/f")
        assert xpath("e > f") == ("e/f")
        assert xpath("e + f") == ("e/following-sibling::*[(name() = 'f') and (position() = 1)]")
        assert xpath("e ~ f") == ("e/following-sibling::f")
        assert xpath("e ~ f:nth-child(3)") == (
            "e/following-sibling::f[count(preceding-sibling::*) = 2]"
        )
        assert xpath("div#container p") == ("div[@id = 'container']/descendant-or-self::*/p")
>>>>>>> 9edc6c3f

        # Invalid characters in XPath element names
        assert xpath(r"di\a0 v") == (u("*[name() = 'di v']"))  # di\xa0v
        assert xpath(r"di\[v") == ("*[name() = 'di[v']")
        assert xpath(r"[h\a0 ref]") == (u("*[attribute::*[name() = 'h ref']]"))  # h\xa0ref
        assert xpath(r"[h\]ref]") == ("*[attribute::*[name() = 'h]ref']]")

        self.assertRaises(ExpressionError, xpath, u(":fİrst-child"))
        self.assertRaises(ExpressionError, xpath, ":first-of-type")
        self.assertRaises(ExpressionError, xpath, ":only-of-type")
        self.assertRaises(ExpressionError, xpath, ":last-of-type")
        self.assertRaises(ExpressionError, xpath, ":nth-of-type(1)")
        self.assertRaises(ExpressionError, xpath, ":nth-last-of-type(1)")
        self.assertRaises(ExpressionError, xpath, ":nth-child(n-)")
        self.assertRaises(ExpressionError, xpath, ":after")
        self.assertRaises(ExpressionError, xpath, ":lorem-ipsum")
        self.assertRaises(ExpressionError, xpath, ":lorem(ipsum)")
        self.assertRaises(ExpressionError, xpath, "::lorem-ipsum")
        self.assertRaises(TypeError, GenericTranslator().css_to_xpath, 4)
        self.assertRaises(TypeError, GenericTranslator().selector_to_xpath, "foo")

    def test_unicode(self):
        if sys.version_info[0] < 3:
            css = ".a\xc1b".decode("ISO-8859-1")
        else:
            css = ".a\xc1b"

        xpath = GenericTranslator().css_to_xpath(css)
        assert css[1:] in xpath
        xpath = xpath.encode("ascii", "xmlcharrefreplace").decode("ASCII")
        assert xpath == (
            "descendant-or-self::*[@class and contains("
            "concat(' ', normalize-space(@class), ' '), ' a&#193;b ')]"
        )

    def test_quoting(self):
        css_to_xpath = GenericTranslator().css_to_xpath
        assert css_to_xpath('*[aval="\'"]') == ("""descendant-or-self::*[@aval = "'"]""")
        assert css_to_xpath("*[aval=\"'''\"]") == ("""descendant-or-self::*[@aval = "'''"]""")
        assert css_to_xpath("*[aval='\"']") == ("""descendant-or-self::*[@aval = '"']""")
        assert css_to_xpath('*[aval=\'"""\']') == ('''descendant-or-self::*[@aval = '"""']''')
        assert css_to_xpath(':scope > div[dataimg="<testmessage>"]') == (
            "descendant-or-self::*[1]/div[@dataimg = '<testmessage>']"
        )

    def test_unicode_escapes(self):
        # \22 == '"'  \20 == ' '
        css_to_xpath = GenericTranslator().css_to_xpath
        assert css_to_xpath(r'*[aval="\'\22\'"]') == (
            """descendant-or-self::*[@aval = concat("'",'"',"'")]"""
        )
        assert css_to_xpath(r'*[aval="\'\22 2\'"]') == (
            """descendant-or-self::*[@aval = concat("'",'"2',"'")]"""
        )
        assert css_to_xpath(r'*[aval="\'\20  \'"]') == (
            """descendant-or-self::*[@aval = "'  '"]"""
        )
        assert css_to_xpath("*[aval=\"'\\20\r\n '\"]") == (
            """descendant-or-self::*[@aval = "'  '"]"""
        )

    def test_xpath_pseudo_elements(self):
        class CustomTranslator(GenericTranslator):
            def xpath_pseudo_element(self, xpath, pseudo_element):
                if isinstance(pseudo_element, FunctionalPseudoElement):
                    method = "xpath_%s_functional_pseudo_element" % (
                        pseudo_element.name.replace("-", "_")
                    )
                    method = _unicode_safe_getattr(self, method, None)
                    if not method:
                        raise ExpressionError(
                            "The functional pseudo-element ::%s() is unknown" % pseudo_element.name
                        )
                    xpath = method(xpath, pseudo_element.arguments)
                else:
                    method = "xpath_%s_simple_pseudo_element" % (pseudo_element.replace("-", "_"))
                    method = _unicode_safe_getattr(self, method, None)
                    if not method:
                        raise ExpressionError(
                            "The pseudo-element ::%s is unknown" % pseudo_element
                        )
                    xpath = method(xpath)
                return xpath

            # functional pseudo-class:
            # elements that have a certain number of attributes
            def xpath_nb_attr_function(self, xpath, function):
                nb_attributes = int(function.arguments[0].value)
                return xpath.add_condition("count(@*)=%d" % nb_attributes)

            # pseudo-class:
            # elements that have 5 attributes
            def xpath_five_attributes_pseudo(self, xpath):
                return xpath.add_condition("count(@*)=5")

            # functional pseudo-element:
            # element's attribute by name
            def xpath_attr_functional_pseudo_element(self, xpath, arguments):
                attribute_name = arguments[0].value
                other = XPathExpr(
                    "@%s" % attribute_name,
                    "",
                )
                return xpath.join("/", other)

            # pseudo-element:
            # element's text() nodes
            def xpath_text_node_simple_pseudo_element(self, xpath):
                other = XPathExpr(
                    "text()",
                    "",
                )
                return xpath.join("/", other)

            # pseudo-element:
            # element's href attribute
            def xpath_attr_href_simple_pseudo_element(self, xpath):
                other = XPathExpr(
                    "@href",
                    "",
                )
                return xpath.join("/", other)

            # pseudo-element:
            # used to demonstrate operator precedence
            def xpath_first_or_second_pseudo(self, xpath):
                return xpath.add_condition("@id = 'first' or @id = 'second'")

        def xpath(css):
            return _unicode(CustomTranslator().css_to_xpath(css))

        assert xpath(":five-attributes") == "descendant-or-self::*[count(@*)=5]"
        assert xpath(":nb-attr(3)") == "descendant-or-self::*[count(@*)=3]"
        assert xpath("::attr(href)") == "descendant-or-self::*/@href"
        assert xpath("::text-node") == "descendant-or-self::*/text()"
        assert xpath("::attr-href") == "descendant-or-self::*/@href"
        assert xpath("p img::attr(src)") == (
            "descendant-or-self::p/descendant-or-self::*/img/@src"
        )
        assert xpath(":scope") == "descendant-or-self::*[1]"
        assert xpath(":first-or-second[href]") == (
            "descendant-or-self::*[(@id = 'first' or @id = 'second') " "and (@href)]"
        )

        assert str(XPathExpr("", "", condition="@href")) == "[@href]"

        document = etree.fromstring(OPERATOR_PRECEDENCE_IDS)
        sort_key = dict((el, count) for count, el in enumerate(document.getiterator())).__getitem__

        def operator_id(selector):
            xpath = CustomTranslator().css_to_xpath(selector)
            items = document.xpath(xpath)
            items.sort(key=sort_key)
            return [element.get("id", "nil") for element in items]

        assert operator_id(":first-or-second") == ["first", "second"]
        assert operator_id(":first-or-second[href]") == ["second"]
        assert operator_id("[href]:first-or-second") == ["second"]

    def test_series(self):
        def series(css):
            (selector,) = parse(":nth-child(%s)" % css)
            args = selector.parsed_tree.arguments
            try:
                return parse_series(args)
            except ValueError:
                return None

        assert series("1n+3") == (1, 3)
        assert series("1n +3") == (1, 3)
        assert series("1n + 3") == (1, 3)
        assert series("1n+ 3") == (1, 3)
        assert series("1n-3") == (1, -3)
        assert series("1n -3") == (1, -3)
        assert series("1n - 3") == (1, -3)
        assert series("1n- 3") == (1, -3)
        assert series("n-5") == (1, -5)
        assert series("odd") == (2, 1)
        assert series("even") == (2, 0)
        assert series("3n") == (3, 0)
        assert series("n") == (1, 0)
        assert series("+n") == (1, 0)
        assert series("-n") == (-1, 0)
        assert series("5") == (0, 5)
        assert series("foo") is None
        assert series("n+") is None

    def test_lang(self):
        document = etree.fromstring(XMLLANG_IDS)
        sort_key = dict((el, count) for count, el in enumerate(document.getiterator())).__getitem__
        css_to_xpath = GenericTranslator().css_to_xpath

        def langid(selector):
            xpath = css_to_xpath(selector)
            items = document.xpath(xpath)
            items.sort(key=sort_key)
            return [element.get("id", "nil") for element in items]

        assert langid(':lang("EN")') == ["first", "second", "third", "fourth"]
        assert langid(':lang("en-us")') == ["second", "fourth"]
        assert langid(":lang(en-nz)") == ["third"]
        assert langid(":lang(fr)") == ["fifth"]
        assert langid(":lang(ru)") == ["sixth"]
        assert langid(":lang('ZH')") == ["eighth"]
        assert langid(":lang(de) :lang(zh)") == ["eighth"]
        assert langid(":lang(en), :lang(zh)") == ["first", "second", "third", "fourth", "eighth"]
        assert langid(":lang(es)") == []

    def test_select(self):
        document = etree.fromstring(HTML_IDS)
        sort_key = dict((el, count) for count, el in enumerate(document.getiterator())).__getitem__
        css_to_xpath = GenericTranslator().css_to_xpath
        html_css_to_xpath = HTMLTranslator().css_to_xpath

        def select_ids(selector, html_only):
            xpath = css_to_xpath(selector)
            items = document.xpath(xpath)
            if html_only:
                assert items == []
                xpath = html_css_to_xpath(selector)
                items = document.xpath(xpath)
            items.sort(key=sort_key)
            return [element.get("id", "nil") for element in items]

        def pcss(main, *selectors, **kwargs):
            html_only = kwargs.pop("html_only", False)
            result = select_ids(main, html_only)
            for selector in selectors:
                assert select_ids(selector, html_only) == result
            return result

        all_ids = pcss("*")
        assert all_ids[:6] == ["html", "nil", "link-href", "link-nohref", "nil", "outer-div"]
        assert all_ids[-1:] == ["foobar-span"]
        assert pcss("div") == ["outer-div", "li-div", "foobar-div"]
        assert pcss("DIV", html_only=True) == [
            "outer-div",
            "li-div",
            "foobar-div",
        ]  # case-insensitive in HTML
        assert pcss("div div") == ["li-div"]
        assert pcss("div, div div") == ["outer-div", "li-div", "foobar-div"]
        assert pcss("a[name]") == ["name-anchor"]
        assert pcss("a[NAme]", html_only=True) == ["name-anchor"]  # case-insensitive in HTML:
        assert pcss("a[rel]") == ["tag-anchor", "nofollow-anchor"]
        assert pcss('a[rel="tag"]') == ["tag-anchor"]
        assert pcss('a[href*="localhost"]') == ["tag-anchor"]
        assert pcss('a[href*=""]') == []
        assert pcss('a[href^="http"]') == ["tag-anchor", "nofollow-anchor"]
        assert pcss('a[href^="http:"]') == ["tag-anchor"]
        assert pcss('a[href^=""]') == []
        assert pcss('a[href$="org"]') == ["nofollow-anchor"]
        assert pcss('a[href$=""]') == []
        assert pcss('div[foobar~="bc"]', 'div[foobar~="cde"]') == ["foobar-div"]
        assert pcss('[foobar~="ab bc"]', '[foobar~=""]', '[foobar~=" \t"]') == []
        assert pcss('div[foobar~="cd"]') == []
        assert pcss('*[lang|="En"]', '[lang|="En-us"]') == ["second-li"]
        # Attribute values are case sensitive
        assert pcss('*[lang|="en"]', '[lang|="en-US"]') == []
        assert pcss('*[lang|="e"]') == []
        # ... :lang() is not.
        assert pcss(':lang("EN")', "*:lang(en-US)", html_only=True) == ["second-li", "li-div"]
        assert pcss(':lang("e")', html_only=True) == []
        assert pcss(":scope > div") == []
        assert pcss(":scope body") == ["nil"]
        assert pcss(":scope body > div") == ["outer-div", "foobar-div"]
        assert pcss(":scope head") == ["nil"]
        assert pcss(":scope html") == []

        # --- nth-* and nth-last-* -------------------------------------

        # select nothing
        assert pcss("li:nth-child(-n)") == []
        # select all children
        assert pcss("li:nth-child(n)") == [
            "first-li",
            "second-li",
            "third-li",
            "fourth-li",
            "fifth-li",
            "sixth-li",
            "seventh-li",
        ]

        assert pcss("li:nth-child(3)", "#first-li ~ :nth-child(3)") == ["third-li"]
        assert pcss("li:nth-child(10)") == []
        assert pcss("li:nth-child(2n)", "li:nth-child(even)", "li:nth-child(2n+0)") == [
            "second-li",
            "fourth-li",
            "sixth-li",
        ]
        assert pcss("li:nth-child(+2n+1)", "li:nth-child(odd)") == [
            "first-li",
            "third-li",
            "fifth-li",
            "seventh-li",
        ]
        assert pcss("li:nth-child(2n+4)") == ["fourth-li", "sixth-li"]
        assert pcss("li:nth-child(3n+1)") == ["first-li", "fourth-li", "seventh-li"]
        assert pcss("li:nth-child(-n+3)") == ["first-li", "second-li", "third-li"]
        assert pcss("li:nth-child(-2n+4)") == ["second-li", "fourth-li"]
        assert pcss("li:nth-last-child(0)") == []
        assert pcss("li:nth-last-child(1)") == ["seventh-li"]
        assert pcss("li:nth-last-child(2n)", "li:nth-last-child(even)") == [
            "second-li",
            "fourth-li",
            "sixth-li",
        ]
        assert pcss("li:nth-last-child(2n+1)") == [
            "first-li",
            "third-li",
            "fifth-li",
            "seventh-li",
        ]
        assert pcss("li:nth-last-child(2n+2)") == ["second-li", "fourth-li", "sixth-li"]
        assert pcss("li:nth-last-child(3n+1)") == ["first-li", "fourth-li", "seventh-li"]
        assert pcss("ol:first-of-type") == ["first-ol"]
        assert pcss("ol:nth-child(1)") == []
        assert pcss("ol:nth-of-type(2)") == ["second-ol"]
        assert pcss("ol:nth-last-of-type(1)") == ["second-ol"]

        # "+" and "~" tests
        assert pcss("ol#first-ol li + li:nth-child(4)") == ["fourth-li"]
        assert pcss("li + li:nth-child(1)") == []
        assert pcss("li ~ li:nth-child(2n+1)") == [
            "third-li",
            "fifth-li",
            "seventh-li",
        ]  # all but the first
        assert pcss("li ~ li:nth-last-child(2n+1)") == [
            "third-li",
            "fifth-li",
            "seventh-li",
        ]  # all but the first

        assert pcss("span:only-child") == ["foobar-span"]
        assert pcss("li div:only-child") == ["li-div"]
        assert pcss("div *:only-child") == ["li-div", "foobar-span"]
        self.assertRaises(ExpressionError, pcss, "p *:only-of-type")
        assert pcss("p:only-of-type") == ["paragraph"]
        assert pcss("a:empty", "a:EMpty") == ["name-anchor"]
        assert pcss("li:empty") == ["third-li", "fourth-li", "fifth-li", "sixth-li"]
        assert pcss(":root", "html:root") == ["html"]
        assert pcss("li:root", "* :root") == []
        assert pcss('*:contains("link")', ':CONtains("link")') == [
            "html",
            "nil",
            "outer-div",
            "tag-anchor",
            "nofollow-anchor",
        ]
        assert pcss('*:contains("LInk")') == []  # case sensitive
        assert pcss('*:contains("e")') == [
            "html",
            "nil",
            "outer-div",
            "first-ol",
            "first-li",
            "paragraph",
            "p-em",
        ]
        assert pcss('*:contains("E")') == []  # case-sensitive
<<<<<<< HEAD
        assert pcss('.a', '.b', '*.a', 'ol.a') == ['first-ol']
        assert pcss('.c', '*.c') == ['first-ol', 'third-li', 'fourth-li']
        assert pcss('ol *.c', 'ol li.c', 'li ~ li.c', 'ol > li.c') == [
            'third-li', 'fourth-li']
        assert pcss('#first-li', 'li#first-li', '*#first-li') == ['first-li']
        assert pcss('li div', 'li > div', 'div div') == ['li-div']
        assert pcss('div > div') == []
        assert pcss('div>.c', 'div > .c') == ['first-ol']
        assert pcss('div + div') == ['foobar-div']
        assert pcss('a ~ a') == ['tag-anchor', 'nofollow-anchor']
        assert pcss('a[rel="tag"] ~ a') == ['nofollow-anchor']
        assert pcss('ol#first-ol li:last-child') == ['seventh-li']
        assert pcss('ol#first-ol *:last-child') == ['li-div', 'seventh-li']
        assert pcss('#outer-div:first-child') == ['outer-div']
        assert pcss('#outer-div :first-child') == [
            'name-anchor', 'first-li', 'li-div', 'p-b',
            'checkbox-fieldset-disabled', 'area-href']
        assert pcss('a[href]') == ['tag-anchor', 'nofollow-anchor']
        assert pcss(':not(*)') == []
        assert pcss('a:not([href])') == ['name-anchor']
        assert pcss('ol :Not(li[class])') == [
            'first-li', 'second-li', 'li-div',
            'fifth-li', 'sixth-li', 'seventh-li']
        assert pcss('link:has(*)') == []
        assert pcss("ol:has(div)") == ["first-ol"]
        assert pcss(':is(#first-li, #second-li)') == [
            'first-li', 'second-li']
        assert pcss('a:is(#name-anchor, #tag-anchor)') == [
            'name-anchor', 'tag-anchor']
        assert pcss(':is(.c)') == [
            'first-ol', 'third-li', 'fourth-li']
        assert pcss('ol.a.b.c > li.c:nth-child(3)') == ['third-li']
=======
        assert pcss(".a", ".b", "*.a", "ol.a") == ["first-ol"]
        assert pcss(".c", "*.c") == ["first-ol", "third-li", "fourth-li"]
        assert pcss("ol *.c", "ol li.c", "li ~ li.c", "ol > li.c") == ["third-li", "fourth-li"]
        assert pcss("#first-li", "li#first-li", "*#first-li") == ["first-li"]
        assert pcss("li div", "li > div", "div div") == ["li-div"]
        assert pcss("div > div") == []
        assert pcss("div>.c", "div > .c") == ["first-ol"]
        assert pcss("div + div") == ["foobar-div"]
        assert pcss("a ~ a") == ["tag-anchor", "nofollow-anchor"]
        assert pcss('a[rel="tag"] ~ a') == ["nofollow-anchor"]
        assert pcss("ol#first-ol li:last-child") == ["seventh-li"]
        assert pcss("ol#first-ol *:last-child") == ["li-div", "seventh-li"]
        assert pcss("#outer-div:first-child") == ["outer-div"]
        assert pcss("#outer-div :first-child") == [
            "name-anchor",
            "first-li",
            "li-div",
            "p-b",
            "checkbox-fieldset-disabled",
            "area-href",
        ]
        assert pcss("a[href]") == ["tag-anchor", "nofollow-anchor"]
        assert pcss(":not(*)") == []
        assert pcss("a:not([href])") == ["name-anchor"]
        assert pcss("ol :Not(li[class])") == [
            "first-li",
            "second-li",
            "li-div",
            "fifth-li",
            "sixth-li",
            "seventh-li",
        ]
        assert pcss(":is(#first-li, #second-li)") == ["first-li", "second-li"]
        assert pcss("a:is(#name-anchor, #tag-anchor)") == ["name-anchor", "tag-anchor"]
        assert pcss(":is(.c)") == ["first-ol", "third-li", "fourth-li"]
        assert pcss("ol.a.b.c > li.c:nth-child(3)") == ["third-li"]
>>>>>>> 9edc6c3f

        # Invalid characters in XPath element names, should not crash
        assert pcss(r"di\a0 v", r"div\[") == []
        assert pcss(r"[h\a0 ref]", r"[h\]ref]") == []

        # HTML-specific
        assert pcss(":link", html_only=True) == [
            "link-href",
            "tag-anchor",
            "nofollow-anchor",
            "area-href",
        ]
        assert pcss(":visited", html_only=True) == []
        assert pcss(":enabled", html_only=True) == [
            "link-href",
            "tag-anchor",
            "nofollow-anchor",
            "checkbox-unchecked",
            "text-checked",
            "checkbox-checked",
            "area-href",
        ]
        assert pcss(":disabled", html_only=True) == [
            "checkbox-disabled",
            "checkbox-disabled-checked",
            "fieldset",
            "checkbox-fieldset-disabled",
        ]
        assert pcss(":checked", html_only=True) == [
            "checkbox-checked",
            "checkbox-disabled-checked",
        ]

    def test_select_shakespeare(self):
        document = html.document_fromstring(HTML_SHAKESPEARE)
        body = document.xpath("//body")[0]
        css_to_xpath = GenericTranslator().css_to_xpath

        try:
            basestring_ = basestring
        except NameError:
            basestring_ = (str, bytes)

        def count(selector):
            xpath = css_to_xpath(selector)
            results = body.xpath(xpath)
            assert not isinstance(results, basestring_)
            found = set()
            for item in results:
                assert item not in found
                found.add(item)
                assert not isinstance(item, basestring_)
            return len(results)

        # Data borrowed from http://mootools.net/slickspeed/

        ## Changed from original; probably because I'm only
        ## searching the body.
        # assert count('*') == 252
        assert count("*") == 246
        assert count("div:contains(CELIA)") == 26
        assert count("div:only-child") == 22  # ?
        assert count("div:nth-child(even)") == 106
        assert count("div:nth-child(2n)") == 106
        assert count("div:nth-child(odd)") == 137
        assert count("div:nth-child(2n+1)") == 137
        assert count("div:nth-child(n)") == 243
        assert count("div:last-child") == 53
        assert count("div:first-child") == 51
        assert count("div > div") == 242
        assert count("div + div") == 190
        assert count("div ~ div") == 190
        assert count("body") == 1
        assert count("body div") == 243
        assert count("div") == 243
        assert count("div div") == 242
        assert count("div div div") == 241
        assert count("div, div, div") == 243
        assert count("div, a, span") == 243
        assert count(".dialog") == 51
        assert count("div.dialog") == 51
        assert count("div .dialog") == 51
        assert count("div.character, div.dialog") == 99
        assert count("div.direction.dialog") == 0
        assert count("div.dialog.direction") == 0
        assert count("div.dialog.scene") == 1
        assert count("div.scene.scene") == 1
        assert count("div.scene .scene") == 0
        assert count("div.direction .dialog ") == 0
        assert count("div .dialog .direction") == 4
        assert count("div.dialog .dialog .direction") == 4
        assert count("#speech5") == 1
        assert count("div#speech5") == 1
        assert count("div #speech5") == 1
        assert count("div.scene div.dialog") == 49
        assert count("div#scene1 div.dialog div") == 142
        assert count("#scene1 #speech1") == 1
        assert count("div[class]") == 103
        assert count("div[class=dialog]") == 50
        assert count("div[class^=dia]") == 51
        assert count("div[class$=log]") == 50
        assert count("div[class*=sce]") == 1
        assert count("div[class|=dialog]") == 50  # ? Seems right
        assert count("div[class!=madeup]") == 243  # ? Seems right
        assert count("div[class~=dialog]") == 51  # ? Seems right
        assert count(":scope > div") == 1
        assert count(":scope > div > div[class=dialog]") == 1
        assert count(":scope > div div") == 242


OPERATOR_PRECEDENCE_IDS = """
<html>
  <a id="first"></a>
  <a id="second" href="#"></a>
  <a id="third" href="#"></a>
</html>
"""

XMLLANG_IDS = """
<test>
  <a id="first" xml:lang="en">a</a>
  <b id="second" xml:lang="en-US">b</b>
  <c id="third" xml:lang="en-Nz">c</c>
  <d id="fourth" xml:lang="En-us">d</d>
  <e id="fifth" xml:lang="fr">e</e>
  <f id="sixth" xml:lang="ru">f</f>
  <g id="seventh" xml:lang="de">
    <h id="eighth" xml:lang="zh"/>
  </g>
</test>
"""

HTML_IDS = """
<html id="html"><head>
  <link id="link-href" href="foo" />
  <link id="link-nohref" />
</head><body>
<div id="outer-div">
 <a id="name-anchor" name="foo"></a>
 <a id="tag-anchor" rel="tag" href="http://localhost/foo">link</a>
 <a id="nofollow-anchor" rel="nofollow" href="https://example.org">
    link</a>
 <ol id="first-ol" class="a b c">
   <li id="first-li">content</li>
   <li id="second-li" lang="En-us">
     <div id="li-div">
     </div>
   </li>
   <li id="third-li" class="ab c"></li>
   <li id="fourth-li" class="ab
c"></li>
   <li id="fifth-li"></li>
   <li id="sixth-li"></li>
   <li id="seventh-li">  </li>
 </ol>
 <p id="paragraph">
   <b id="p-b">hi</b> <em id="p-em">there</em>
   <b id="p-b2">guy</b>
   <input type="checkbox" id="checkbox-unchecked" />
   <input type="checkbox" id="checkbox-disabled" disabled="" />
   <input type="text" id="text-checked" checked="checked" />
   <input type="hidden" />
   <input type="hidden" disabled="disabled" />
   <input type="checkbox" id="checkbox-checked" checked="checked" />
   <input type="checkbox" id="checkbox-disabled-checked"
          disabled="disabled" checked="checked" />
   <fieldset id="fieldset" disabled="disabled">
     <input type="checkbox" id="checkbox-fieldset-disabled" />
     <input type="hidden" />
   </fieldset>
 </p>
 <ol id="second-ol">
 </ol>
 <map name="dummymap">
   <area shape="circle" coords="200,250,25" href="foo.html" id="area-href" />
   <area shape="default" id="area-nohref" />
 </map>
</div>
<div id="foobar-div" foobar="ab bc
cde"><span id="foobar-span"></span></div>
</body></html>
"""


HTML_SHAKESPEARE = """
<!DOCTYPE html PUBLIC "-//W3C//DTD XHTML 1.0 Strict//EN"
	"http://www.w3.org/TR/xhtml1/DTD/xhtml1-strict.dtd">
<html xmlns="http://www.w3.org/1999/xhtml" xml:lang="en" lang="en" debug="true">
<head>
	<meta http-equiv="Content-Type" content="text/html; charset=utf-8"/>
</head>
<body>
	<div id="test">
	<div class="dialog">
	<h2>As You Like It</h2>
	<div id="playwright">
	  by William Shakespeare
	</div>
	<div class="dialog scene thirdClass" id="scene1">
	  <h3>ACT I, SCENE III. A room in the palace.</h3>
	  <div class="dialog">
	  <div class="direction">Enter CELIA and ROSALIND</div>
	  </div>
	  <div id="speech1" class="character">CELIA</div>
	  <div class="dialog">
	  <div id="scene1.3.1">Why, cousin! why, Rosalind! Cupid have mercy! not a word?</div>
	  </div>
	  <div id="speech2" class="character">ROSALIND</div>
	  <div class="dialog">
	  <div id="scene1.3.2">Not one to throw at a dog.</div>
	  </div>
	  <div id="speech3" class="character">CELIA</div>
	  <div class="dialog">
	  <div id="scene1.3.3">No, thy words are too precious to be cast away upon</div>
	  <div id="scene1.3.4">curs; throw some of them at me; come, lame me with reasons.</div>
	  </div>
	  <div id="speech4" class="character">ROSALIND</div>
	  <div id="speech5" class="character">CELIA</div>
	  <div class="dialog">
	  <div id="scene1.3.8">But is all this for your father?</div>
	  </div>
	  <div class="dialog">
	  <div id="scene1.3.5">Then there were two cousins laid up; when the one</div>
	  <div id="scene1.3.6">should be lamed with reasons and the other mad</div>
	  <div id="scene1.3.7">without any.</div>
	  </div>
	  <div id="speech6" class="character">ROSALIND</div>
	  <div class="dialog">
	  <div id="scene1.3.9">No, some of it is for my child's father. O, how</div>
	  <div id="scene1.3.10">full of briers is this working-day world!</div>
	  </div>
	  <div id="speech7" class="character">CELIA</div>
	  <div class="dialog">
	  <div id="scene1.3.11">They are but burs, cousin, thrown upon thee in</div>
	  <div id="scene1.3.12">holiday foolery: if we walk not in the trodden</div>
	  <div id="scene1.3.13">paths our very petticoats will catch them.</div>
	  </div>
	  <div id="speech8" class="character">ROSALIND</div>
	  <div class="dialog">
	  <div id="scene1.3.14">I could shake them off my coat: these burs are in my heart.</div>
	  </div>
	  <div id="speech9" class="character">CELIA</div>
	  <div class="dialog">
	  <div id="scene1.3.15">Hem them away.</div>
	  </div>
	  <div id="speech10" class="character">ROSALIND</div>
	  <div class="dialog">
	  <div id="scene1.3.16">I would try, if I could cry 'hem' and have him.</div>
	  </div>
	  <div id="speech11" class="character">CELIA</div>
	  <div class="dialog">
	  <div id="scene1.3.17">Come, come, wrestle with thy affections.</div>
	  </div>
	  <div id="speech12" class="character">ROSALIND</div>
	  <div class="dialog">
	  <div id="scene1.3.18">O, they take the part of a better wrestler than myself!</div>
	  </div>
	  <div id="speech13" class="character">CELIA</div>
	  <div class="dialog">
	  <div id="scene1.3.19">O, a good wish upon you! you will try in time, in</div>
	  <div id="scene1.3.20">despite of a fall. But, turning these jests out of</div>
	  <div id="scene1.3.21">service, let us talk in good earnest: is it</div>
	  <div id="scene1.3.22">possible, on such a sudden, you should fall into so</div>
	  <div id="scene1.3.23">strong a liking with old Sir Rowland's youngest son?</div>
	  </div>
	  <div id="speech14" class="character">ROSALIND</div>
	  <div class="dialog">
	  <div id="scene1.3.24">The duke my father loved his father dearly.</div>
	  </div>
	  <div id="speech15" class="character">CELIA</div>
	  <div class="dialog">
	  <div id="scene1.3.25">Doth it therefore ensue that you should love his son</div>
	  <div id="scene1.3.26">dearly? By this kind of chase, I should hate him,</div>
	  <div id="scene1.3.27">for my father hated his father dearly; yet I hate</div>
	  <div id="scene1.3.28">not Orlando.</div>
	  </div>
	  <div id="speech16" class="character">ROSALIND</div>
	  <div title="wtf" class="dialog">
	  <div id="scene1.3.29">No, faith, hate him not, for my sake.</div>
	  </div>
	  <div id="speech17" class="character">CELIA</div>
	  <div class="dialog">
	  <div id="scene1.3.30">Why should I not? doth he not deserve well?</div>
	  </div>
	  <div id="speech18" class="character">ROSALIND</div>
	  <div class="dialog">
	  <div id="scene1.3.31">Let me love him for that, and do you love him</div>
	  <div id="scene1.3.32">because I do. Look, here comes the duke.</div>
	  </div>
	  <div id="speech19" class="character">CELIA</div>
	  <div class="dialog">
	  <div id="scene1.3.33">With his eyes full of anger.</div>
	  <div class="direction">Enter DUKE FREDERICK, with Lords</div>
	  </div>
	  <div id="speech20" class="character">DUKE FREDERICK</div>
	  <div class="dialog">
	  <div id="scene1.3.34">Mistress, dispatch you with your safest haste</div>
	  <div id="scene1.3.35">And get you from our court.</div>
	  </div>
	  <div id="speech21" class="character">ROSALIND</div>
	  <div class="dialog">
	  <div id="scene1.3.36">Me, uncle?</div>
	  </div>
	  <div id="speech22" class="character">DUKE FREDERICK</div>
	  <div class="dialog">
	  <div id="scene1.3.37">You, cousin</div>
	  <div id="scene1.3.38">Within these ten days if that thou be'st found</div>
	  <div id="scene1.3.39">So near our public court as twenty miles,</div>
	  <div id="scene1.3.40">Thou diest for it.</div>
	  </div>
	  <div id="speech23" class="character">ROSALIND</div>
	  <div class="dialog">
	  <div id="scene1.3.41">                  I do beseech your grace,</div>
	  <div id="scene1.3.42">Let me the knowledge of my fault bear with me:</div>
	  <div id="scene1.3.43">If with myself I hold intelligence</div>
	  <div id="scene1.3.44">Or have acquaintance with mine own desires,</div>
	  <div id="scene1.3.45">If that I do not dream or be not frantic,--</div>
	  <div id="scene1.3.46">As I do trust I am not--then, dear uncle,</div>
	  <div id="scene1.3.47">Never so much as in a thought unborn</div>
	  <div id="scene1.3.48">Did I offend your highness.</div>
	  </div>
	  <div id="speech24" class="character">DUKE FREDERICK</div>
	  <div class="dialog">
	  <div id="scene1.3.49">Thus do all traitors:</div>
	  <div id="scene1.3.50">If their purgation did consist in words,</div>
	  <div id="scene1.3.51">They are as innocent as grace itself:</div>
	  <div id="scene1.3.52">Let it suffice thee that I trust thee not.</div>
	  </div>
	  <div id="speech25" class="character">ROSALIND</div>
	  <div class="dialog">
	  <div id="scene1.3.53">Yet your mistrust cannot make me a traitor:</div>
	  <div id="scene1.3.54">Tell me whereon the likelihood depends.</div>
	  </div>
	  <div id="speech26" class="character">DUKE FREDERICK</div>
	  <div class="dialog">
	  <div id="scene1.3.55">Thou art thy father's daughter; there's enough.</div>
	  </div>
	  <div id="speech27" class="character">ROSALIND</div>
	  <div class="dialog">
	  <div id="scene1.3.56">So was I when your highness took his dukedom;</div>
	  <div id="scene1.3.57">So was I when your highness banish'd him:</div>
	  <div id="scene1.3.58">Treason is not inherited, my lord;</div>
	  <div id="scene1.3.59">Or, if we did derive it from our friends,</div>
	  <div id="scene1.3.60">What's that to me? my father was no traitor:</div>
	  <div id="scene1.3.61">Then, good my liege, mistake me not so much</div>
	  <div id="scene1.3.62">To think my poverty is treacherous.</div>
	  </div>
	  <div id="speech28" class="character">CELIA</div>
	  <div class="dialog">
	  <div id="scene1.3.63">Dear sovereign, hear me speak.</div>
	  </div>
	  <div id="speech29" class="character">DUKE FREDERICK</div>
	  <div class="dialog">
	  <div id="scene1.3.64">Ay, Celia; we stay'd her for your sake,</div>
	  <div id="scene1.3.65">Else had she with her father ranged along.</div>
	  </div>
	  <div id="speech30" class="character">CELIA</div>
	  <div class="dialog">
	  <div id="scene1.3.66">I did not then entreat to have her stay;</div>
	  <div id="scene1.3.67">It was your pleasure and your own remorse:</div>
	  <div id="scene1.3.68">I was too young that time to value her;</div>
	  <div id="scene1.3.69">But now I know her: if she be a traitor,</div>
	  <div id="scene1.3.70">Why so am I; we still have slept together,</div>
	  <div id="scene1.3.71">Rose at an instant, learn'd, play'd, eat together,</div>
	  <div id="scene1.3.72">And wheresoever we went, like Juno's swans,</div>
	  <div id="scene1.3.73">Still we went coupled and inseparable.</div>
	  </div>
	  <div id="speech31" class="character">DUKE FREDERICK</div>
	  <div class="dialog">
	  <div id="scene1.3.74">She is too subtle for thee; and her smoothness,</div>
	  <div id="scene1.3.75">Her very silence and her patience</div>
	  <div id="scene1.3.76">Speak to the people, and they pity her.</div>
	  <div id="scene1.3.77">Thou art a fool: she robs thee of thy name;</div>
	  <div id="scene1.3.78">And thou wilt show more bright and seem more virtuous</div>
	  <div id="scene1.3.79">When she is gone. Then open not thy lips:</div>
	  <div id="scene1.3.80">Firm and irrevocable is my doom</div>
	  <div id="scene1.3.81">Which I have pass'd upon her; she is banish'd.</div>
	  </div>
	  <div id="speech32" class="character">CELIA</div>
	  <div class="dialog">
	  <div id="scene1.3.82">Pronounce that sentence then on me, my liege:</div>
	  <div id="scene1.3.83">I cannot live out of her company.</div>
	  </div>
	  <div id="speech33" class="character">DUKE FREDERICK</div>
	  <div class="dialog">
	  <div id="scene1.3.84">You are a fool. You, niece, provide yourself:</div>
	  <div id="scene1.3.85">If you outstay the time, upon mine honour,</div>
	  <div id="scene1.3.86">And in the greatness of my word, you die.</div>
	  <div class="direction">Exeunt DUKE FREDERICK and Lords</div>
	  </div>
	  <div id="speech34" class="character">CELIA</div>
	  <div class="dialog">
	  <div id="scene1.3.87">O my poor Rosalind, whither wilt thou go?</div>
	  <div id="scene1.3.88">Wilt thou change fathers? I will give thee mine.</div>
	  <div id="scene1.3.89">I charge thee, be not thou more grieved than I am.</div>
	  </div>
	  <div id="speech35" class="character">ROSALIND</div>
	  <div class="dialog">
	  <div id="scene1.3.90">I have more cause.</div>
	  </div>
	  <div id="speech36" class="character">CELIA</div>
	  <div class="dialog">
	  <div id="scene1.3.91">                  Thou hast not, cousin;</div>
	  <div id="scene1.3.92">Prithee be cheerful: know'st thou not, the duke</div>
	  <div id="scene1.3.93">Hath banish'd me, his daughter?</div>
	  </div>
	  <div id="speech37" class="character">ROSALIND</div>
	  <div class="dialog">
	  <div id="scene1.3.94">That he hath not.</div>
	  </div>
	  <div id="speech38" class="character">CELIA</div>
	  <div class="dialog">
	  <div id="scene1.3.95">No, hath not? Rosalind lacks then the love</div>
	  <div id="scene1.3.96">Which teacheth thee that thou and I am one:</div>
	  <div id="scene1.3.97">Shall we be sunder'd? shall we part, sweet girl?</div>
	  <div id="scene1.3.98">No: let my father seek another heir.</div>
	  <div id="scene1.3.99">Therefore devise with me how we may fly,</div>
	  <div id="scene1.3.100">Whither to go and what to bear with us;</div>
	  <div id="scene1.3.101">And do not seek to take your change upon you,</div>
	  <div id="scene1.3.102">To bear your griefs yourself and leave me out;</div>
	  <div id="scene1.3.103">For, by this heaven, now at our sorrows pale,</div>
	  <div id="scene1.3.104">Say what thou canst, I'll go along with thee.</div>
	  </div>
	  <div id="speech39" class="character">ROSALIND</div>
	  <div class="dialog">
	  <div id="scene1.3.105">Why, whither shall we go?</div>
	  </div>
	  <div id="speech40" class="character">CELIA</div>
	  <div class="dialog">
	  <div id="scene1.3.106">To seek my uncle in the forest of Arden.</div>
	  </div>
	  <div id="speech41" class="character">ROSALIND</div>
	  <div class="dialog">
	  <div id="scene1.3.107">Alas, what danger will it be to us,</div>
	  <div id="scene1.3.108">Maids as we are, to travel forth so far!</div>
	  <div id="scene1.3.109">Beauty provoketh thieves sooner than gold.</div>
	  </div>
	  <div id="speech42" class="character">CELIA</div>
	  <div class="dialog">
	  <div id="scene1.3.110">I'll put myself in poor and mean attire</div>
	  <div id="scene1.3.111">And with a kind of umber smirch my face;</div>
	  <div id="scene1.3.112">The like do you: so shall we pass along</div>
	  <div id="scene1.3.113">And never stir assailants.</div>
	  </div>
	  <div id="speech43" class="character">ROSALIND</div>
	  <div class="dialog">
	  <div id="scene1.3.114">Were it not better,</div>
	  <div id="scene1.3.115">Because that I am more than common tall,</div>
	  <div id="scene1.3.116">That I did suit me all points like a man?</div>
	  <div id="scene1.3.117">A gallant curtle-axe upon my thigh,</div>
	  <div id="scene1.3.118">A boar-spear in my hand; and--in my heart</div>
	  <div id="scene1.3.119">Lie there what hidden woman's fear there will--</div>
	  <div id="scene1.3.120">We'll have a swashing and a martial outside,</div>
	  <div id="scene1.3.121">As many other mannish cowards have</div>
	  <div id="scene1.3.122">That do outface it with their semblances.</div>
	  </div>
	  <div id="speech44" class="character">CELIA</div>
	  <div class="dialog">
	  <div id="scene1.3.123">What shall I call thee when thou art a man?</div>
	  </div>
	  <div id="speech45" class="character">ROSALIND</div>
	  <div class="dialog">
	  <div id="scene1.3.124">I'll have no worse a name than Jove's own page;</div>
	  <div id="scene1.3.125">And therefore look you call me Ganymede.</div>
	  <div id="scene1.3.126">But what will you be call'd?</div>
	  </div>
	  <div id="speech46" class="character">CELIA</div>
	  <div class="dialog">
	  <div id="scene1.3.127">Something that hath a reference to my state</div>
	  <div id="scene1.3.128">No longer Celia, but Aliena.</div>
	  </div>
	  <div id="speech47" class="character">ROSALIND</div>
	  <div class="dialog">
	  <div id="scene1.3.129">But, cousin, what if we assay'd to steal</div>
	  <div id="scene1.3.130">The clownish fool out of your father's court?</div>
	  <div id="scene1.3.131">Would he not be a comfort to our travel?</div>
	  </div>
	  <div id="speech48" class="character">CELIA</div>
	  <div class="dialog">
	  <div id="scene1.3.132">He'll go along o'er the wide world with me;</div>
	  <div id="scene1.3.133">Leave me alone to woo him. Let's away,</div>
	  <div id="scene1.3.134">And get our jewels and our wealth together,</div>
	  <div id="scene1.3.135">Devise the fittest time and safest way</div>
	  <div id="scene1.3.136">To hide us from pursuit that will be made</div>
	  <div id="scene1.3.137">After my flight. Now go we in content</div>
	  <div id="scene1.3.138">To liberty and not to banishment.</div>
	  <div class="direction">Exeunt</div>
	  </div>
	</div>
	</div>
</div>
</body>
</html>
"""


if __name__ == "__main__":
    unittest.main()<|MERGE_RESOLUTION|>--- conflicted
+++ resolved
@@ -129,39 +129,6 @@
             "Attrib[Element[a][rel = 'include']]"
         ]
         assert parse_many("a[hreflang |= 'en']", "a[hreflang|=en]") == [
-<<<<<<< HEAD
-            "Attrib[Element[a][hreflang |= 'en']]"]
-        assert parse_many('div:nth-child(10)') == [
-            "Function[Element[div]:nth-child(['10'])]"]
-        assert parse_many(':nth-child(2n+2)') == [
-            "Function[Element[*]:nth-child(['2', 'n', '+2'])]"]
-        assert parse_many('div:nth-of-type(10)') == [
-            "Function[Element[div]:nth-of-type(['10'])]"]
-        assert parse_many('div div:nth-of-type(10) .aclass') == [
-            'CombinedSelector[CombinedSelector[Element[div] <followed> '
-                "Function[Element[div]:nth-of-type(['10'])]] "
-                '<followed> Class[Element[*].aclass]]']
-        assert parse_many('label:only') == [
-            'Pseudo[Element[label]:only]']
-        assert parse_many('a:lang(fr)') == [
-            "Function[Element[a]:lang(['fr'])]"]
-        assert parse_many('div:contains("foo")') == [
-            "Function[Element[div]:contains(['foo'])]"]
-        assert parse_many('div#foobar') == [
-            'Hash[Element[div]#foobar]']
-        assert parse_many('div:not(div.foo)') == [
-            'Negation[Element[div]:not(Class[Element[div].foo])]']
-        assert parse_many('div:has(div.foo)') == [
-            'Relation[Element[div]:has(Selector[Class[Element[div].foo]])]']
-        assert parse_many('div:is(.foo, #bar)') == [
-            'Matching[Element[div]:is(Class[Element[*].foo], Hash[Element[*]#bar])]']
-        assert parse_many(':is(:hover, :visited)') == [
-            'Matching[Element[*]:is(Pseudo[Element[*]:hover], Pseudo[Element[*]:visited])]']
-        assert parse_many('td ~ th') == [
-            'CombinedSelector[Element[td] ~ Element[th]]']
-        assert parse_many(':scope > foo') == [
-            'CombinedSelector[Pseudo[Element[*]:scope] > Element[foo]]'
-=======
             "Attrib[Element[a][hreflang |= 'en']]"
         ]
         assert parse_many("div:nth-child(10)") == ["Function[Element[div]:nth-child(['10'])]"]
@@ -181,6 +148,9 @@
         assert parse_many("div:not(div.foo)") == [
             "Negation[Element[div]:not(Class[Element[div].foo])]"
         ]
+        assert parse_many("div:has(div.foo)") == [
+            "Relation[Element[div]:has(Selector[Class[Element[div].foo]])]"
+        ]
         assert parse_many("div:is(.foo, #bar)") == [
             "Matching[Element[div]:is(Class[Element[*].foo], Hash[Element[*]#bar])]"
         ]
@@ -190,7 +160,6 @@
         assert parse_many("td ~ th") == ["CombinedSelector[Element[td] ~ Element[th]]"]
         assert parse_many(":scope > foo") == [
             "CombinedSelector[Pseudo[Element[*]:scope] > Element[foo]]"
->>>>>>> 9edc6c3f
         ]
         assert parse_many(" :scope > foo") == [
             "CombinedSelector[Pseudo[Element[*]:scope] > Element[foo]]"
@@ -313,18 +282,13 @@
         assert specificity(":not(:empty)") == (0, 1, 0)
         assert specificity(":not(#foo)") == (1, 0, 0)
 
-<<<<<<< HEAD
         assert specificity(":has(*)") == (0, 0, 0)
         assert specificity(":has(foo)") == (0, 0, 1)
         assert specificity(":has(.foo)") == (0, 1, 0)
         assert specificity(":has(> foo)") == (0, 0, 1)
 
-        assert specificity(':is(.foo, #bar)') == (1, 0, 0)
-        assert specificity(':is(:hover, :visited)') == (0, 1, 0)
-=======
         assert specificity(":is(.foo, #bar)") == (1, 0, 0)
         assert specificity(":is(:hover, :visited)") == (0, 1, 0)
->>>>>>> 9edc6c3f
 
         assert specificity("foo:empty") == (0, 1, 1)
         assert specificity("foo:before") == (0, 0, 2)
@@ -352,23 +316,6 @@
         css2css('[baz="4"]', "[baz='4']")
         css2css('[baz^="4"]', "[baz^='4']")
         css2css("[ns|attr='4']")
-<<<<<<< HEAD
-        css2css('#lipsum')
-        css2css(':not(*)')
-        css2css(':not(foo)')
-        css2css(':not(*.foo)', ':not(.foo)')
-        css2css(':not(*[foo])', ':not([foo])')
-        css2css(':not(:empty)')
-        css2css(':not(#foo)')
-        css2css(":has(*)")
-        css2css(":has(foo)")
-        css2css(':has(*.foo)', ':has(.foo)')
-        css2css(':is(#bar, .foo)')
-        css2css(':is(:focused, :visited)')
-        css2css('foo:empty')
-        css2css('foo::before')
-        css2css('foo:empty::before')
-=======
         css2css("#lipsum")
         css2css(":not(*)")
         css2css(":not(foo)")
@@ -376,12 +323,14 @@
         css2css(":not(*[foo])", ":not([foo])")
         css2css(":not(:empty)")
         css2css(":not(#foo)")
+        css2css(":has(*)")
+        css2css(":has(foo)")
+        css2css(":has(*.foo)", ":has(.foo)")
         css2css(":is(#bar, .foo)")
         css2css(":is(:focused, :visited)")
         css2css("foo:empty")
         css2css("foo::before")
         css2css("foo:empty::before")
->>>>>>> 9edc6c3f
         css2css('::name(arg + "val" - 3)', "::name(arg+'val'-3)")
         css2css("#lorem + foo#ipsum:first-child > bar::first-line")
         css2css("foo > *")
@@ -507,63 +456,6 @@
         assert xpath("e:nth-last-of-type(1)") == ("e[count(following-sibling::e) = 0]")
         assert xpath("div e:nth-last-of-type(1) .aclass") == (
             "div/descendant-or-self::*/e[count(following-sibling::e) = 0]"
-<<<<<<< HEAD
-               "/descendant-or-self::*/*[@class and contains("
-               "concat(' ', normalize-space(@class), ' '), ' aclass ')]")
-
-        assert xpath('e:first-child') == (
-            "e[count(preceding-sibling::*) = 0]")
-        assert xpath('e:last-child') == (
-            "e[count(following-sibling::*) = 0]")
-        assert xpath('e:first-of-type') == (
-            "e[count(preceding-sibling::e) = 0]")
-        assert xpath('e:last-of-type') == (
-            "e[count(following-sibling::e) = 0]")
-        assert xpath('e:only-child') == (
-            "e[count(parent::*/child::*) = 1]")
-        assert xpath('e:only-of-type') == (
-            "e[count(parent::*/child::e) = 1]")
-        assert xpath('e:empty') == (
-            "e[not(*) and not(string-length())]")
-        assert xpath('e:EmPTY') == (
-            "e[not(*) and not(string-length())]")
-        assert xpath('e:root') == (
-            "e[not(parent::*)]")
-        assert xpath('e:hover') == (
-            "e[0]")  # never matches
-        assert xpath('e:contains("foo")') == (
-            "e[contains(., 'foo')]")
-        assert xpath('e:ConTains(foo)') == (
-            "e[contains(., 'foo')]")
-        assert xpath('e.warning') == (
-            "e[@class and contains("
-               "concat(' ', normalize-space(@class), ' '), ' warning ')]")
-        assert xpath('e#myid') == (
-            "e[@id = 'myid']")
-        assert xpath('e:not(:nth-child(odd))') == (
-            "e[not(count(preceding-sibling::*) mod 2 = 0)]")
-        assert xpath('e:nOT(*)') == (
-            "e[0]")  # never matches
-        assert xpath("e:has(> f)") == "e[./f]"
-        assert xpath("e:has(f)") == "e[descendant::f]"
-        assert xpath("e:has(~ f)") == "e[following-sibling::f]"
-        assert (
-            xpath("e:has(+ f)")
-            == "e[following-sibling::*[(name() = 'f') and (position() = 1)]]"
-        )
-        assert xpath('e f') == (
-            "e/descendant-or-self::*/f")
-        assert xpath('e > f') == (
-            "e/f")
-        assert xpath('e + f') == (
-            "e/following-sibling::*[(name() = 'f') and (position() = 1)]")
-        assert xpath('e ~ f') == (
-            "e/following-sibling::f")
-        assert xpath('e ~ f:nth-child(3)') == (
-            "e/following-sibling::f[count(preceding-sibling::*) = 2]")
-        assert xpath('div#container p') == (
-            "div[@id = 'container']/descendant-or-self::*/p")
-=======
             "/descendant-or-self::*/*[@class and contains("
             "concat(' ', normalize-space(@class), ' '), ' aclass ')]"
         )
@@ -578,6 +470,13 @@
         assert xpath("e:EmPTY") == ("e[not(*) and not(string-length())]")
         assert xpath("e:root") == ("e[not(parent::*)]")
         assert xpath("e:hover") == ("e[0]")  # never matches
+        assert xpath("e:has(> f)") == "e[./f]"
+        assert xpath("e:has(f)") == "e[descendant::f]"
+        assert xpath("e:has(~ f)") == "e[following-sibling::f]"
+        assert (
+            xpath("e:has(+ f)")
+            == "e[following-sibling::*[(name() = 'f') and (position() = 1)]]"
+        )
         assert xpath('e:contains("foo")') == ("e[contains(., 'foo')]")
         assert xpath("e:ConTains(foo)") == ("e[contains(., 'foo')]")
         assert xpath("e.warning") == (
@@ -594,7 +493,6 @@
             "e/following-sibling::f[count(preceding-sibling::*) = 2]"
         )
         assert xpath("div#container p") == ("div[@id = 'container']/descendant-or-self::*/p")
->>>>>>> 9edc6c3f
 
         # Invalid characters in XPath element names
         assert xpath(r"di\a0 v") == (u("*[name() = 'di v']"))  # di\xa0v
@@ -957,40 +855,6 @@
             "p-em",
         ]
         assert pcss('*:contains("E")') == []  # case-sensitive
-<<<<<<< HEAD
-        assert pcss('.a', '.b', '*.a', 'ol.a') == ['first-ol']
-        assert pcss('.c', '*.c') == ['first-ol', 'third-li', 'fourth-li']
-        assert pcss('ol *.c', 'ol li.c', 'li ~ li.c', 'ol > li.c') == [
-            'third-li', 'fourth-li']
-        assert pcss('#first-li', 'li#first-li', '*#first-li') == ['first-li']
-        assert pcss('li div', 'li > div', 'div div') == ['li-div']
-        assert pcss('div > div') == []
-        assert pcss('div>.c', 'div > .c') == ['first-ol']
-        assert pcss('div + div') == ['foobar-div']
-        assert pcss('a ~ a') == ['tag-anchor', 'nofollow-anchor']
-        assert pcss('a[rel="tag"] ~ a') == ['nofollow-anchor']
-        assert pcss('ol#first-ol li:last-child') == ['seventh-li']
-        assert pcss('ol#first-ol *:last-child') == ['li-div', 'seventh-li']
-        assert pcss('#outer-div:first-child') == ['outer-div']
-        assert pcss('#outer-div :first-child') == [
-            'name-anchor', 'first-li', 'li-div', 'p-b',
-            'checkbox-fieldset-disabled', 'area-href']
-        assert pcss('a[href]') == ['tag-anchor', 'nofollow-anchor']
-        assert pcss(':not(*)') == []
-        assert pcss('a:not([href])') == ['name-anchor']
-        assert pcss('ol :Not(li[class])') == [
-            'first-li', 'second-li', 'li-div',
-            'fifth-li', 'sixth-li', 'seventh-li']
-        assert pcss('link:has(*)') == []
-        assert pcss("ol:has(div)") == ["first-ol"]
-        assert pcss(':is(#first-li, #second-li)') == [
-            'first-li', 'second-li']
-        assert pcss('a:is(#name-anchor, #tag-anchor)') == [
-            'name-anchor', 'tag-anchor']
-        assert pcss(':is(.c)') == [
-            'first-ol', 'third-li', 'fourth-li']
-        assert pcss('ol.a.b.c > li.c:nth-child(3)') == ['third-li']
-=======
         assert pcss(".a", ".b", "*.a", "ol.a") == ["first-ol"]
         assert pcss(".c", "*.c") == ["first-ol", "third-li", "fourth-li"]
         assert pcss("ol *.c", "ol li.c", "li ~ li.c", "ol > li.c") == ["third-li", "fourth-li"]
@@ -1023,11 +887,12 @@
             "sixth-li",
             "seventh-li",
         ]
+        assert pcss("link:has(*)") == []
+        assert pcss("ol:has(div)") == ["first-ol"]
         assert pcss(":is(#first-li, #second-li)") == ["first-li", "second-li"]
         assert pcss("a:is(#name-anchor, #tag-anchor)") == ["name-anchor", "tag-anchor"]
         assert pcss(":is(.c)") == ["first-ol", "third-li", "fourth-li"]
         assert pcss("ol.a.b.c > li.c:nth-child(3)") == ["third-li"]
->>>>>>> 9edc6c3f
 
         # Invalid characters in XPath element names, should not crash
         assert pcss(r"di\a0 v", r"div\[") == []
