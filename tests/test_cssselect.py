#!/usr/bin/env python
# -*- coding: utf-8 -*-
"""
    Tests for cssselect
    ===================

    These tests can be run either by py.test or by the standard library's
    unittest. They use plain ``assert`` statements and do little reporting
    themselves in case of failure.

    Use py.test to get fancy error reporting and assert introspection.


    :copyright: (c) 2007-2012 Ian Bicking and contributors.
                See AUTHORS for more details.
    :license: BSD, see LICENSE for more details.

"""

import sys
import unittest

from lxml import etree, html
from cssselect import (
    parse,
    GenericTranslator,
    HTMLTranslator,
    SelectorSyntaxError,
    ExpressionError,
)
from cssselect.parser import tokenize, parse_series, _unicode, FunctionalPseudoElement
from cssselect.xpath import _unicode_safe_getattr, XPathExpr


if sys.version_info[0] < 3:
    # Python 2
    def u(text):
        return text.decode("utf8")

else:
    # Python 3
    def u(text):
        return text


class TestCssselect(unittest.TestCase):
    def test_tokenizer(self):
        tokens = [
            _unicode(item) for item in tokenize(u(r'E\ é > f [a~="y\"x"]:nth(/* fu /]* */-3.7)'))
        ]
        assert tokens == [
            u("<IDENT 'E é' at 0>"),
            "<S ' ' at 4>",
            "<DELIM '>' at 5>",
            "<S ' ' at 6>",
            # the no-break space is not whitespace in CSS
            u("<IDENT 'f ' at 7>"),  # f\xa0
            "<DELIM '[' at 9>",
            "<IDENT 'a' at 10>",
            "<DELIM '~' at 11>",
            "<DELIM '=' at 12>",
            "<STRING 'y\"x' at 13>",
            "<DELIM ']' at 19>",
            "<DELIM ':' at 20>",
            "<IDENT 'nth' at 21>",
            "<DELIM '(' at 24>",
            "<NUMBER '-3.7' at 37>",
            "<DELIM ')' at 41>",
            "<EOF at 42>",
        ]

    def test_parser(self):
        def repr_parse(css):
            selectors = parse(css)
            for selector in selectors:
                assert selector.pseudo_element is None
            return [repr(selector.parsed_tree).replace("(u'", "('") for selector in selectors]

        def parse_many(first, *others):
            result = repr_parse(first)
            for other in others:
                assert repr_parse(other) == result
            return result

        assert parse_many("*") == ["Element[*]"]
        assert parse_many("*|*") == ["Element[*]"]
        assert parse_many("*|foo") == ["Element[foo]"]
        assert parse_many("|foo") == ["Element[foo]"]
        assert parse_many("foo|*") == ["Element[foo|*]"]
        assert parse_many("foo|bar") == ["Element[foo|bar]"]
        # This will never match, but it is valid:
        assert parse_many("#foo#bar") == ["Hash[Hash[Element[*]#foo]#bar]"]
        assert parse_many(
            "div>.foo",
            "div> .foo",
            "div >.foo",
            "div > .foo",
            "div \n>  \t \t .foo",
            "div\r>\n\n\n.foo",
            "div\f>\f.foo",
        ) == ["CombinedSelector[Element[div] > Class[Element[*].foo]]"]
        assert parse_many("td.foo,.bar", "td.foo, .bar", "td.foo\t\r\n\f ,\t\r\n\f .bar") == [
            "Class[Element[td].foo]",
            "Class[Element[*].bar]",
        ]
        assert parse_many("div, td.foo, div.bar span") == [
            "Element[div]",
            "Class[Element[td].foo]",
            "CombinedSelector[Class[Element[div].bar] <followed> Element[span]]",
        ]
        assert parse_many("div > p") == ["CombinedSelector[Element[div] > Element[p]]"]
        assert parse_many("td:first") == ["Pseudo[Element[td]:first]"]
        assert parse_many("td:first") == ["Pseudo[Element[td]:first]"]
        assert parse_many("td :first") == [
            "CombinedSelector[Element[td] <followed> Pseudo[Element[*]:first]]"
        ]
        assert parse_many("td :first") == [
            "CombinedSelector[Element[td] <followed> Pseudo[Element[*]:first]]"
        ]
        assert parse_many("a[name]", "a[ name\t]") == ["Attrib[Element[a][name]]"]
        assert parse_many("a [name]") == [
            "CombinedSelector[Element[a] <followed> Attrib[Element[*][name]]]"
        ]
        assert parse_many('a[rel="include"]', "a[rel = include]") == [
            "Attrib[Element[a][rel = 'include']]"
        ]
        assert parse_many("a[hreflang |= 'en']", "a[hreflang|=en]") == [
            "Attrib[Element[a][hreflang |= 'en']]"
        ]
        assert parse_many("div:nth-child(10)") == ["Function[Element[div]:nth-child(['10'])]"]
        assert parse_many(":nth-child(2n+2)") == [
            "Function[Element[*]:nth-child(['2', 'n', '+2'])]"
        ]
        assert parse_many("div:nth-of-type(10)") == ["Function[Element[div]:nth-of-type(['10'])]"]
        assert parse_many("div div:nth-of-type(10) .aclass") == [
            "CombinedSelector[CombinedSelector[Element[div] <followed> "
            "Function[Element[div]:nth-of-type(['10'])]] "
            "<followed> Class[Element[*].aclass]]"
        ]
        assert parse_many("label:only") == ["Pseudo[Element[label]:only]"]
        assert parse_many("a:lang(fr)") == ["Function[Element[a]:lang(['fr'])]"]
        assert parse_many('div:contains("foo")') == ["Function[Element[div]:contains(['foo'])]"]
        assert parse_many("div#foobar") == ["Hash[Element[div]#foobar]"]
        assert parse_many("div:not(div.foo)") == [
            "Negation[Element[div]:not(Class[Element[div].foo])]"
        ]
        assert parse_many("div:has(div.foo)") == [
            "Relation[Element[div]:has(Selector[Class[Element[div].foo]])]"
        ]
        assert parse_many("div:is(.foo, #bar)") == [
            "Matching[Element[div]:is(Class[Element[*].foo], Hash[Element[*]#bar])]"
        ]
        assert parse_many(":is(:hover, :visited)") == [
            "Matching[Element[*]:is(Pseudo[Element[*]:hover], Pseudo[Element[*]:visited])]"
        ]
        assert parse_many(":where(:hover, :visited)") == [
            "SpecificityAdjustment[Element[*]:where(Pseudo[Element[*]:hover],"
            " Pseudo[Element[*]:visited])]"
        ]
        assert parse_many("td ~ th") == ["CombinedSelector[Element[td] ~ Element[th]]"]
        assert parse_many(":scope > foo") == [
            "CombinedSelector[Pseudo[Element[*]:scope] > Element[foo]]"
        ]
        assert parse_many(" :scope > foo") == [
            "CombinedSelector[Pseudo[Element[*]:scope] > Element[foo]]"
        ]
        assert parse_many(":scope > foo bar > div") == [
            "CombinedSelector[CombinedSelector[CombinedSelector[Pseudo[Element[*]:scope] > "
            "Element[foo]] <followed> Element[bar]] > Element[div]]"
        ]
        assert parse_many(":scope > #foo #bar") == [
            "CombinedSelector[CombinedSelector[Pseudo[Element[*]:scope] > "
            "Hash[Element[*]#foo]] <followed> Hash[Element[*]#bar]]"
        ]

    def test_pseudo_elements(self):
        def parse_pseudo(css):
            result = []
            for selector in parse(css):
                pseudo = selector.pseudo_element
                pseudo = _unicode(pseudo) if pseudo else pseudo
                # No Symbol here
                assert pseudo is None or type(pseudo) is _unicode
                selector = repr(selector.parsed_tree).replace("(u'", "('")
                result.append((selector, pseudo))
            return result

        def parse_one(css):
            result = parse_pseudo(css)
            assert len(result) == 1
            return result[0]

        def test_pseudo_repr(css):
            result = parse(css)
            assert len(result) == 1
            selector = result[0]
            return repr(selector.parsed_tree)

        assert parse_one("foo") == ("Element[foo]", None)
        assert parse_one("*") == ("Element[*]", None)
        assert parse_one(":empty") == ("Pseudo[Element[*]:empty]", None)
        assert parse_one(":scope") == ("Pseudo[Element[*]:scope]", None)

        # Special cases for CSS 2.1 pseudo-elements
<<<<<<< HEAD
        assert parse_one(':BEfore') == ('Element[*]', 'before')
        assert parse_one(':aftER') == ('Element[*]', 'after')
        assert parse_one(':First-Line') == ('Element[*]', 'first-line')
        assert parse_one(':First-Letter') == ('Element[*]', 'first-letter')

        assert parse_one('::befoRE') == ('Element[*]', 'before')
        assert parse_one('::AFter') == ('Element[*]', 'after')
        assert parse_one('::firsT-linE') == ('Element[*]', 'first-line')
        assert parse_one('::firsT-letteR') == ('Element[*]', 'first-letter')

        assert parse_one('::text-content') == ('Element[*]', 'text-content')
        assert parse_one('::attr(name)') == (
            "Element[*]", "FunctionalPseudoElement[::attr(['name'])]")

        assert parse_one('::Selection') == ('Element[*]', 'selection')
        assert parse_one('foo:after') == ('Element[foo]', 'after')
        assert parse_one('foo::selection') == ('Element[foo]', 'selection')
        assert parse_one('lorem#ipsum ~ a#b.c[href]:empty::selection') == (
            'CombinedSelector[Hash[Element[lorem]#ipsum] ~ '
                'Pseudo[Attrib[Class[Hash[Element[a]#b].c][href]]:empty]]',
            'selection')
        assert parse_pseudo(':scope > div, foo bar') == [
            ('CombinedSelector[Pseudo[Element[*]:scope] > Element[div]]', None),
            ('CombinedSelector[Element[foo] <followed> Element[bar]]', None),
        ]
        assert parse_pseudo('foo bar, :scope > div') == [
            ('CombinedSelector[Element[foo] <followed> Element[bar]]', None),
            ('CombinedSelector[Pseudo[Element[*]:scope] > Element[div]]', None),
        ]
        assert parse_pseudo('foo bar,:scope > div') == [
            ('CombinedSelector[Element[foo] <followed> Element[bar]]', None),
            ('CombinedSelector[Pseudo[Element[*]:scope] > Element[div]]', None),
=======
        assert parse_one(":BEfore") == ("Element[*]", "before")
        assert parse_one(":aftER") == ("Element[*]", "after")
        assert parse_one(":First-Line") == ("Element[*]", "first-line")
        assert parse_one(":First-Letter") == ("Element[*]", "first-letter")

        assert parse_one("::befoRE") == ("Element[*]", "before")
        assert parse_one("::AFter") == ("Element[*]", "after")
        assert parse_one("::firsT-linE") == ("Element[*]", "first-line")
        assert parse_one("::firsT-letteR") == ("Element[*]", "first-letter")

        assert parse_one("::text-content") == ("Element[*]", "text-content")
        assert parse_one("::attr(name)") == (
            "Element[*]",
            "FunctionalPseudoElement[::attr(['name'])]",
        )

        assert parse_one("::Selection") == ("Element[*]", "selection")
        assert parse_one("foo:after") == ("Element[foo]", "after")
        assert parse_one("foo::selection") == ("Element[foo]", "selection")
        assert parse_one("lorem#ipsum ~ a#b.c[href]:empty::selection") == (
            "CombinedSelector[Hash[Element[lorem]#ipsum] ~ "
            "Pseudo[Attrib[Class[Hash[Element[a]#b].c][href]]:empty]]",
            "selection",
        )
        assert parse_pseudo(":scope > div, foo bar") == [
            ("CombinedSelector[Pseudo[Element[*]:scope] > Element[div]]", None),
            ("CombinedSelector[Element[foo] <followed> Element[bar]]", None),
>>>>>>> 1514eff0
        ]
        assert parse_pseudo("foo:before, bar, baz:after") == [
            ("Element[foo]", "before"),
            ("Element[bar]", None),
            ("Element[baz]", "after"),
        ]

        # Special cases for CSS 2.1 pseudo-elements are ignored by default
        for pseudo in ("after", "before", "first-line", "first-letter"):
            (selector,) = parse("e:%s" % pseudo)
            assert selector.pseudo_element == pseudo
            assert GenericTranslator().selector_to_xpath(selector, prefix="") == "e"

        # Pseudo Elements are ignored by default, but if allowed they are not
        # supported by GenericTranslator
        tr = GenericTranslator()
        (selector,) = parse("e::foo")
        assert selector.pseudo_element == "foo"
        assert tr.selector_to_xpath(selector, prefix="") == "e"
        self.assertRaises(
            ExpressionError, tr.selector_to_xpath, selector, translate_pseudo_elements=True
        )

        # Special test for the unicode symbols and ':scope' element if check
        # Errors if use repr() instead of __repr__()
        assert test_pseudo_repr(":fİrst-child") == "Pseudo[Element[*]:fİrst-child]"
        assert test_pseudo_repr(":scope") == "Pseudo[Element[*]:scope]"

    def test_specificity(self):
        def specificity(css):
            selectors = parse(css)
            assert len(selectors) == 1
            return selectors[0].specificity()

        assert specificity("*") == (0, 0, 0)
        assert specificity(" foo") == (0, 0, 1)
        assert specificity(":empty ") == (0, 1, 0)
        assert specificity(":before") == (0, 0, 1)
        assert specificity("*:before") == (0, 0, 1)
        assert specificity(":nth-child(2)") == (0, 1, 0)
        assert specificity(".bar") == (0, 1, 0)
        assert specificity("[baz]") == (0, 1, 0)
        assert specificity('[baz="4"]') == (0, 1, 0)
        assert specificity('[baz^="4"]') == (0, 1, 0)
        assert specificity("#lipsum") == (1, 0, 0)
        assert specificity("::attr(name)") == (0, 0, 1)

        assert specificity(":not(*)") == (0, 0, 0)
        assert specificity(":not(foo)") == (0, 0, 1)
        assert specificity(":not(.foo)") == (0, 1, 0)
        assert specificity(":not([foo])") == (0, 1, 0)
        assert specificity(":not(:empty)") == (0, 1, 0)
        assert specificity(":not(#foo)") == (1, 0, 0)

        assert specificity(":has(*)") == (0, 0, 0)
        assert specificity(":has(foo)") == (0, 0, 1)
        assert specificity(":has(.foo)") == (0, 1, 0)
        assert specificity(":has(> foo)") == (0, 0, 1)

        assert specificity(":is(.foo, #bar)") == (1, 0, 0)
        assert specificity(":is(:hover, :visited)") == (0, 1, 0)
        assert specificity(":where(:hover, :visited)") == (0, 0, 0)

        assert specificity("foo:empty") == (0, 1, 1)
        assert specificity("foo:before") == (0, 0, 2)
        assert specificity("foo::before") == (0, 0, 2)
        assert specificity("foo:empty::before") == (0, 1, 2)

        assert specificity("#lorem + foo#ipsum:first-child > bar:first-line") == (2, 1, 3)

    def test_css_export(self):
        def css2css(css, res=None):
            selectors = parse(css)
            assert len(selectors) == 1
            assert selectors[0].canonical() == (res or css)

        css2css("*")
        css2css(" foo", "foo")
        css2css("Foo", "Foo")
        css2css(":empty ", ":empty")
        css2css(":before", "::before")
        css2css(":beFOre", "::before")
        css2css("*:before", "::before")
        css2css(":nth-child(2)")
        css2css(".bar")
        css2css("[baz]")
        css2css('[baz="4"]', "[baz='4']")
        css2css('[baz^="4"]', "[baz^='4']")
        css2css("[ns|attr='4']")
        css2css("#lipsum")
        css2css(":not(*)")
        css2css(":not(foo)")
        css2css(":not(*.foo)", ":not(.foo)")
        css2css(":not(*[foo])", ":not([foo])")
        css2css(":not(:empty)")
        css2css(":not(#foo)")
        css2css(":has(*)")
        css2css(":has(foo)")
        css2css(":has(*.foo)", ":has(.foo)")
        css2css(":is(#bar, .foo)")
        css2css(":is(:focused, :visited)")
        css2css(":where(:focused, :visited)")
        css2css("foo:empty")
        css2css("foo::before")
        css2css("foo:empty::before")
        css2css('::name(arg + "val" - 3)', "::name(arg+'val'-3)")
        css2css("#lorem + foo#ipsum:first-child > bar::first-line")
        css2css("foo > *")

    def test_parse_errors(self):
        def get_error(css):
            try:
                parse(css)
            except SelectorSyntaxError:
                # Py2, Py3, ...
                return str(sys.exc_info()[1]).replace("(u'", "('")

        assert get_error("attributes(href)/html/body/a") == (
            "Expected selector, got <DELIM '(' at 10>"
        )
        assert get_error("attributes(href)") == ("Expected selector, got <DELIM '(' at 10>")
        assert get_error("html/body/a") == ("Expected selector, got <DELIM '/' at 4>")
        assert get_error(" ") == ("Expected selector, got <EOF at 1>")
        assert get_error("div, ") == ("Expected selector, got <EOF at 5>")
        assert get_error(" , div") == ("Expected selector, got <DELIM ',' at 1>")
        assert get_error("p, , div") == ("Expected selector, got <DELIM ',' at 3>")
        assert get_error("div > ") == ("Expected selector, got <EOF at 6>")
        assert get_error("  > div") == ("Expected selector, got <DELIM '>' at 2>")
        assert get_error("foo|#bar") == ("Expected ident or '*', got <HASH 'bar' at 4>")
        assert get_error("#.foo") == ("Expected selector, got <DELIM '#' at 0>")
        assert get_error(".#foo") == ("Expected ident, got <HASH 'foo' at 1>")
        assert get_error(":#foo") == ("Expected ident, got <HASH 'foo' at 1>")
        assert get_error("[*]") == ("Expected '|', got <DELIM ']' at 2>")
        assert get_error("[foo|]") == ("Expected ident, got <DELIM ']' at 5>")
        assert get_error("[#]") == ("Expected ident or '*', got <DELIM '#' at 1>")
        assert get_error("[foo=#]") == ("Expected string or ident, got <DELIM '#' at 5>")
        assert get_error("[href]a") == ("Expected selector, got <IDENT 'a' at 6>")
        assert get_error("[rel=stylesheet]") is None
        assert get_error("[rel:stylesheet]") == ("Operator expected, got <DELIM ':' at 4>")
        assert get_error("[rel=stylesheet") == ("Expected ']', got <EOF at 15>")
        assert get_error(":lang(fr)") is None
        assert get_error(":lang(fr") == ("Expected an argument, got <EOF at 8>")
        assert get_error(':contains("foo') == ("Unclosed string at 10")
        assert get_error("foo!") == ("Expected selector, got <DELIM '!' at 3>")

        # Mis-placed pseudo-elements
        assert get_error("a:before:empty") == (
            "Got pseudo-element ::before not at the end of a selector"
        )
        assert get_error("li:before a") == (
            "Got pseudo-element ::before not at the end of a selector"
        )
        assert get_error(":not(:before)") == ("Got pseudo-element ::before inside :not() at 12")
        assert get_error(":not(:not(a))") == ("Got nested :not()")
        assert get_error(":is(:before)") == ("Got pseudo-element ::before inside function")
        assert get_error(":is(a b)") == ("Expected an argument, got <IDENT 'b' at 6>")
        assert get_error(":where(:before)") == ("Got pseudo-element ::before inside function")
        assert get_error(":where(a b)") == ("Expected an argument, got <IDENT 'b' at 9>")
        assert get_error(":scope > div :scope header") == (
            'Got immediate child pseudo-element ":scope" not at the start of a selector'
        )
        assert get_error("div :scope header") == (
            'Got immediate child pseudo-element ":scope" not at the start of a selector'
        )
        assert get_error("> div p") == ("Expected selector, got <DELIM '>' at 0>")

        # Unsupported :has() with several arguments
        assert get_error(":has(a, b)") == ("Expected an argument, got <DELIM ',' at 6>")
        assert get_error(":has()") == ("Expected selector, got <EOF at 0>")

    def test_translation(self):
        def xpath(css):
            return _unicode(GenericTranslator().css_to_xpath(css, prefix=""))

        assert xpath("*") == "*"
        assert xpath("e") == "e"
        assert xpath("*|e") == "e"
        assert xpath("e|f") == "e:f"
        assert xpath("e[foo]") == "e[@foo]"
        assert xpath("e[foo|bar]") == "e[@foo:bar]"
        assert xpath('e[foo="bar"]') == "e[@foo = 'bar']"
        assert xpath('e[foo~="bar"]') == (
            "e[@foo and contains(" "concat(' ', normalize-space(@foo), ' '), ' bar ')]"
        )
        assert xpath('e[foo^="bar"]') == ("e[@foo and starts-with(@foo, 'bar')]")
        assert xpath('e[foo$="bar"]') == (
            "e[@foo and substring(@foo, string-length(@foo)-2) = 'bar']"
        )
        assert xpath('e[foo*="bar"]') == ("e[@foo and contains(@foo, 'bar')]")
        assert xpath('e[hreflang|="en"]') == (
            "e[@hreflang and (" "@hreflang = 'en' or starts-with(@hreflang, 'en-'))]"
        )

        # --- nth-* and nth-last-* -------------------------------------
        assert xpath("e:nth-child(1)") == ("e[count(preceding-sibling::*) = 0]")

        # always true
        assert xpath("e:nth-child(n)") == ("e")
        assert xpath("e:nth-child(n+1)") == ("e")
        # always true too
        assert xpath("e:nth-child(n-10)") == ("e")
        # b=2 is the limit...
        assert xpath("e:nth-child(n+2)") == ("e[count(preceding-sibling::*) >= 1]")
        # always false
        assert xpath("e:nth-child(-n)") == ("e[0]")
        # equivalent to first child
        assert xpath("e:nth-child(-n+1)") == ("e[count(preceding-sibling::*) <= 0]")

        assert xpath("e:nth-child(3n+2)") == (
            "e[(count(preceding-sibling::*) >= 1) and "
            "((count(preceding-sibling::*) +2) mod 3 = 0)]"
        )
        assert xpath("e:nth-child(3n-2)") == ("e[count(preceding-sibling::*) mod 3 = 0]")
        assert xpath("e:nth-child(-n+6)") == ("e[count(preceding-sibling::*) <= 5]")

        assert xpath("e:nth-last-child(1)") == ("e[count(following-sibling::*) = 0]")
        assert xpath("e:nth-last-child(2n)") == ("e[(count(following-sibling::*) +1) mod 2 = 0]")
        assert xpath("e:nth-last-child(2n+1)") == ("e[count(following-sibling::*) mod 2 = 0]")
        assert xpath("e:nth-last-child(2n+2)") == (
            "e[(count(following-sibling::*) >= 1) and "
            "((count(following-sibling::*) +1) mod 2 = 0)]"
        )
        assert xpath("e:nth-last-child(3n+1)") == ("e[count(following-sibling::*) mod 3 = 0]")
        # represents the two last e elements
        assert xpath("e:nth-last-child(-n+2)") == ("e[count(following-sibling::*) <= 1]")

        assert xpath("e:nth-of-type(1)") == ("e[count(preceding-sibling::e) = 0]")
        assert xpath("e:nth-last-of-type(1)") == ("e[count(following-sibling::e) = 0]")
        assert xpath("div e:nth-last-of-type(1) .aclass") == (
            "div/descendant-or-self::*/e[count(following-sibling::e) = 0]"
            "/descendant-or-self::*/*[@class and contains("
            "concat(' ', normalize-space(@class), ' '), ' aclass ')]"
        )

        assert xpath("e:first-child") == ("e[count(preceding-sibling::*) = 0]")
        assert xpath("e:last-child") == ("e[count(following-sibling::*) = 0]")
        assert xpath("e:first-of-type") == ("e[count(preceding-sibling::e) = 0]")
        assert xpath("e:last-of-type") == ("e[count(following-sibling::e) = 0]")
        assert xpath("e:only-child") == ("e[count(parent::*/child::*) = 1]")
        assert xpath("e:only-of-type") == ("e[count(parent::*/child::e) = 1]")
        assert xpath("e:empty") == ("e[not(*) and not(string-length())]")
        assert xpath("e:EmPTY") == ("e[not(*) and not(string-length())]")
        assert xpath("e:root") == ("e[not(parent::*)]")
        assert xpath("e:hover") == ("e[0]")  # never matches
        assert (
            xpath("div:has(bar.foo)") == "div[descendant::bar"
            "[@class and contains(concat(' ', normalize-space(@class), ' '), ' foo ')]]"
        )
        assert xpath("e:has(> f)") == "e[./f]"
        assert xpath("e:has(f)") == "e[descendant::f]"
        assert xpath("e:has(~ f)") == "e[following-sibling::f]"
        assert (
            xpath("e:has(+ f)") == "e[following-sibling::*[(name() = 'f') and (position() = 1)]]"
        )
        assert xpath('e:contains("foo")') == ("e[contains(., 'foo')]")
        assert xpath("e:ConTains(foo)") == ("e[contains(., 'foo')]")
        assert xpath("e.warning") == (
            "e[@class and contains(" "concat(' ', normalize-space(@class), ' '), ' warning ')]"
        )
        assert xpath("e#myid") == ("e[@id = 'myid']")
        assert xpath("e:not(:nth-child(odd))") == ("e[not(count(preceding-sibling::*) mod 2 = 0)]")
        assert xpath("e:nOT(*)") == ("e[0]")  # never matches
        assert xpath("e f") == ("e/descendant-or-self::*/f")
        assert xpath("e > f") == ("e/f")
        assert xpath("e + f") == ("e/following-sibling::*[(name() = 'f') and (position() = 1)]")
        assert xpath("e ~ f") == ("e/following-sibling::f")
        assert xpath("e ~ f:nth-child(3)") == (
            "e/following-sibling::f[count(preceding-sibling::*) = 2]"
        )
        assert xpath("div#container p") == ("div[@id = 'container']/descendant-or-self::*/p")
        assert xpath("e:where(foo)") == "e[name() = 'foo']"
        assert xpath("e:where(foo, bar)") == "e[(name() = 'foo') or (name() = 'bar')]"

        # Invalid characters in XPath element names
        assert xpath(r"di\a0 v") == (u("*[name() = 'di v']"))  # di\xa0v
        assert xpath(r"di\[v") == ("*[name() = 'di[v']")
        assert xpath(r"[h\a0 ref]") == (u("*[attribute::*[name() = 'h ref']]"))  # h\xa0ref
        assert xpath(r"[h\]ref]") == ("*[attribute::*[name() = 'h]ref']]")

        self.assertRaises(ExpressionError, xpath, u(":fİrst-child"))
        self.assertRaises(ExpressionError, xpath, ":first-of-type")
        self.assertRaises(ExpressionError, xpath, ":only-of-type")
        self.assertRaises(ExpressionError, xpath, ":last-of-type")
        self.assertRaises(ExpressionError, xpath, ":nth-of-type(1)")
        self.assertRaises(ExpressionError, xpath, ":nth-last-of-type(1)")
        self.assertRaises(ExpressionError, xpath, ":nth-child(n-)")
        self.assertRaises(ExpressionError, xpath, ":after")
        self.assertRaises(ExpressionError, xpath, ":lorem-ipsum")
        self.assertRaises(ExpressionError, xpath, ":lorem(ipsum)")
        self.assertRaises(ExpressionError, xpath, "::lorem-ipsum")
        self.assertRaises(TypeError, GenericTranslator().css_to_xpath, 4)
        self.assertRaises(TypeError, GenericTranslator().selector_to_xpath, "foo")

    def test_unicode(self):
        if sys.version_info[0] < 3:
            css = ".a\xc1b".decode("ISO-8859-1")
        else:
            css = ".a\xc1b"

        xpath = GenericTranslator().css_to_xpath(css)
        assert css[1:] in xpath
        xpath = xpath.encode("ascii", "xmlcharrefreplace").decode("ASCII")
        assert xpath == (
            "descendant-or-self::*[@class and contains("
            "concat(' ', normalize-space(@class), ' '), ' a&#193;b ')]"
        )

    def test_quoting(self):
        css_to_xpath = GenericTranslator().css_to_xpath
        assert css_to_xpath('*[aval="\'"]') == ("""descendant-or-self::*[@aval = "'"]""")
        assert css_to_xpath("*[aval=\"'''\"]") == ("""descendant-or-self::*[@aval = "'''"]""")
        assert css_to_xpath("*[aval='\"']") == ("""descendant-or-self::*[@aval = '"']""")
        assert css_to_xpath('*[aval=\'"""\']') == ('''descendant-or-self::*[@aval = '"""']''')
        assert css_to_xpath(':scope > div[dataimg="<testmessage>"]') == (
            "descendant-or-self::*[1]/div[@dataimg = '<testmessage>']"
        )

    def test_unicode_escapes(self):
        # \22 == '"'  \20 == ' '
        css_to_xpath = GenericTranslator().css_to_xpath
        assert css_to_xpath(r'*[aval="\'\22\'"]') == (
            """descendant-or-self::*[@aval = concat("'",'"',"'")]"""
        )
        assert css_to_xpath(r'*[aval="\'\22 2\'"]') == (
            """descendant-or-self::*[@aval = concat("'",'"2',"'")]"""
        )
        assert css_to_xpath(r'*[aval="\'\20  \'"]') == (
            """descendant-or-self::*[@aval = "'  '"]"""
        )
        assert css_to_xpath("*[aval=\"'\\20\r\n '\"]") == (
            """descendant-or-self::*[@aval = "'  '"]"""
        )

    def test_xpath_pseudo_elements(self):
        class CustomTranslator(GenericTranslator):
            def xpath_pseudo_element(self, xpath, pseudo_element):
                if isinstance(pseudo_element, FunctionalPseudoElement):
                    method = "xpath_%s_functional_pseudo_element" % (
                        pseudo_element.name.replace("-", "_")
                    )
                    method = _unicode_safe_getattr(self, method, None)
                    if not method:
                        raise ExpressionError(
                            "The functional pseudo-element ::%s() is unknown" % pseudo_element.name
                        )
                    xpath = method(xpath, pseudo_element.arguments)
                else:
                    method = "xpath_%s_simple_pseudo_element" % (pseudo_element.replace("-", "_"))
                    method = _unicode_safe_getattr(self, method, None)
                    if not method:
                        raise ExpressionError(
                            "The pseudo-element ::%s is unknown" % pseudo_element
                        )
                    xpath = method(xpath)
                return xpath

            # functional pseudo-class:
            # elements that have a certain number of attributes
            def xpath_nb_attr_function(self, xpath, function):
                nb_attributes = int(function.arguments[0].value)
                return xpath.add_condition("count(@*)=%d" % nb_attributes)

            # pseudo-class:
            # elements that have 5 attributes
            def xpath_five_attributes_pseudo(self, xpath):
                return xpath.add_condition("count(@*)=5")

            # functional pseudo-element:
            # element's attribute by name
            def xpath_attr_functional_pseudo_element(self, xpath, arguments):
                attribute_name = arguments[0].value
                other = XPathExpr(
                    "@%s" % attribute_name,
                    "",
                )
                return xpath.join("/", other)

            # pseudo-element:
            # element's text() nodes
            def xpath_text_node_simple_pseudo_element(self, xpath):
                other = XPathExpr(
                    "text()",
                    "",
                )
                return xpath.join("/", other)

            # pseudo-element:
            # element's href attribute
            def xpath_attr_href_simple_pseudo_element(self, xpath):
                other = XPathExpr(
                    "@href",
                    "",
                )
                return xpath.join("/", other)

            # pseudo-element:
            # used to demonstrate operator precedence
            def xpath_first_or_second_pseudo(self, xpath):
                return xpath.add_condition("@id = 'first' or @id = 'second'")

        def xpath(css):
            return _unicode(CustomTranslator().css_to_xpath(css))

        assert xpath(":five-attributes") == "descendant-or-self::*[count(@*)=5]"
        assert xpath(":nb-attr(3)") == "descendant-or-self::*[count(@*)=3]"
        assert xpath("::attr(href)") == "descendant-or-self::*/@href"
        assert xpath("::text-node") == "descendant-or-self::*/text()"
        assert xpath("::attr-href") == "descendant-or-self::*/@href"
        assert xpath("p img::attr(src)") == (
            "descendant-or-self::p/descendant-or-self::*/img/@src"
        )
        assert xpath(":scope") == "descendant-or-self::*[1]"
        assert xpath(":first-or-second[href]") == (
            "descendant-or-self::*[(@id = 'first' or @id = 'second') " "and (@href)]"
        )

        assert str(XPathExpr("", "", condition="@href")) == "[@href]"

        document = etree.fromstring(OPERATOR_PRECEDENCE_IDS)
        sort_key = dict((el, count) for count, el in enumerate(document.getiterator())).__getitem__

        def operator_id(selector):
            xpath = CustomTranslator().css_to_xpath(selector)
            items = document.xpath(xpath)
            items.sort(key=sort_key)
            return [element.get("id", "nil") for element in items]

        assert operator_id(":first-or-second") == ["first", "second"]
        assert operator_id(":first-or-second[href]") == ["second"]
        assert operator_id("[href]:first-or-second") == ["second"]

    def test_series(self):
        def series(css):
            (selector,) = parse(":nth-child(%s)" % css)
            args = selector.parsed_tree.arguments
            try:
                return parse_series(args)
            except ValueError:
                return None

        assert series("1n+3") == (1, 3)
        assert series("1n +3") == (1, 3)
        assert series("1n + 3") == (1, 3)
        assert series("1n+ 3") == (1, 3)
        assert series("1n-3") == (1, -3)
        assert series("1n -3") == (1, -3)
        assert series("1n - 3") == (1, -3)
        assert series("1n- 3") == (1, -3)
        assert series("n-5") == (1, -5)
        assert series("odd") == (2, 1)
        assert series("even") == (2, 0)
        assert series("3n") == (3, 0)
        assert series("n") == (1, 0)
        assert series("+n") == (1, 0)
        assert series("-n") == (-1, 0)
        assert series("5") == (0, 5)
        assert series("foo") is None
        assert series("n+") is None

    def test_lang(self):
        document = etree.fromstring(XMLLANG_IDS)
        sort_key = dict((el, count) for count, el in enumerate(document.getiterator())).__getitem__
        css_to_xpath = GenericTranslator().css_to_xpath

        def langid(selector):
            xpath = css_to_xpath(selector)
            items = document.xpath(xpath)
            items.sort(key=sort_key)
            return [element.get("id", "nil") for element in items]

        assert langid(':lang("EN")') == ["first", "second", "third", "fourth"]
        assert langid(':lang("en-us")') == ["second", "fourth"]
        assert langid(":lang(en-nz)") == ["third"]
        assert langid(":lang(fr)") == ["fifth"]
        assert langid(":lang(ru)") == ["sixth"]
        assert langid(":lang('ZH')") == ["eighth"]
        assert langid(":lang(de) :lang(zh)") == ["eighth"]
        assert langid(":lang(en), :lang(zh)") == ["first", "second", "third", "fourth", "eighth"]
        assert langid(":lang(es)") == []

    def test_argument_types(self):
        class CustomTranslator(GenericTranslator):
            def __init__(self):
                self.argument_types = []

            def xpath_pseudo_element(self, xpath, pseudo_element):
                self.argument_types += pseudo_element.argument_types()

        def argument_types(css):
            translator = CustomTranslator()
            translator.css_to_xpath(css)
            return translator.argument_types

        mappings = (
            ("", []),
            ("ident", ["IDENT"]),
            ('"string"', ["STRING"]),
            ("1", ["NUMBER"]),
        )
        for argument_string, argument_list in mappings:
            css = "::pseudo_element({})".format(argument_string)
            assert argument_types(css) == argument_list

    def test_select(self):
        document = etree.fromstring(HTML_IDS)
        sort_key = dict((el, count) for count, el in enumerate(document.getiterator())).__getitem__
        css_to_xpath = GenericTranslator().css_to_xpath
        html_css_to_xpath = HTMLTranslator().css_to_xpath

        def select_ids(selector, html_only):
            xpath = css_to_xpath(selector)
            items = document.xpath(xpath)
            if html_only:
                assert items == []
                xpath = html_css_to_xpath(selector)
                items = document.xpath(xpath)
            items.sort(key=sort_key)
            return [element.get("id", "nil") for element in items]

        def pcss(main, *selectors, **kwargs):
            html_only = kwargs.pop("html_only", False)
            result = select_ids(main, html_only)
            for selector in selectors:
                assert select_ids(selector, html_only) == result
            return result

        all_ids = pcss("*")
        assert all_ids[:6] == ["html", "nil", "link-href", "link-nohref", "nil", "outer-div"]
        assert all_ids[-1:] == ["foobar-span"]
        assert pcss("div") == ["outer-div", "li-div", "foobar-div"]
        assert pcss("DIV", html_only=True) == [
            "outer-div",
            "li-div",
            "foobar-div",
        ]  # case-insensitive in HTML
        assert pcss("div div") == ["li-div"]
        assert pcss("div, div div") == ["outer-div", "li-div", "foobar-div"]
        assert pcss("a[name]") == ["name-anchor"]
        assert pcss("a[NAme]", html_only=True) == ["name-anchor"]  # case-insensitive in HTML:
        assert pcss("a[rel]") == ["tag-anchor", "nofollow-anchor"]
        assert pcss('a[rel="tag"]') == ["tag-anchor"]
        assert pcss('a[href*="localhost"]') == ["tag-anchor"]
        assert pcss('a[href*=""]') == []
        assert pcss('a[href^="http"]') == ["tag-anchor", "nofollow-anchor"]
        assert pcss('a[href^="http:"]') == ["tag-anchor"]
        assert pcss('a[href^=""]') == []
        assert pcss('a[href$="org"]') == ["nofollow-anchor"]
        assert pcss('a[href$=""]') == []
        assert pcss('div[foobar~="bc"]', 'div[foobar~="cde"]') == ["foobar-div"]
        assert pcss('[foobar~="ab bc"]', '[foobar~=""]', '[foobar~=" \t"]') == []
        assert pcss('div[foobar~="cd"]') == []
        assert pcss('*[lang|="En"]', '[lang|="En-us"]') == ["second-li"]
        # Attribute values are case sensitive
        assert pcss('*[lang|="en"]', '[lang|="en-US"]') == []
        assert pcss('*[lang|="e"]') == []
        # ... :lang() is not.
        assert pcss(':lang("EN")', "*:lang(en-US)", html_only=True) == ["second-li", "li-div"]
        assert pcss(':lang("e")', html_only=True) == []
        assert pcss(":scope > div") == []
        assert pcss(":scope body") == ["nil"]
        assert pcss(":scope body > div") == ["outer-div", "foobar-div"]
        assert pcss(":scope head") == ["nil"]
        assert pcss(":scope html") == []

        # --- nth-* and nth-last-* -------------------------------------

        # select nothing
        assert pcss("li:nth-child(-n)") == []
        # select all children
        assert pcss("li:nth-child(n)") == [
            "first-li",
            "second-li",
            "third-li",
            "fourth-li",
            "fifth-li",
            "sixth-li",
            "seventh-li",
        ]

        assert pcss("li:nth-child(3)", "#first-li ~ :nth-child(3)") == ["third-li"]
        assert pcss("li:nth-child(10)") == []
        assert pcss("li:nth-child(2n)", "li:nth-child(even)", "li:nth-child(2n+0)") == [
            "second-li",
            "fourth-li",
            "sixth-li",
        ]
        assert pcss("li:nth-child(+2n+1)", "li:nth-child(odd)") == [
            "first-li",
            "third-li",
            "fifth-li",
            "seventh-li",
        ]
        assert pcss("li:nth-child(2n+4)") == ["fourth-li", "sixth-li"]
        assert pcss("li:nth-child(3n+1)") == ["first-li", "fourth-li", "seventh-li"]
        assert pcss("li:nth-child(-n+3)") == ["first-li", "second-li", "third-li"]
        assert pcss("li:nth-child(-2n+4)") == ["second-li", "fourth-li"]
        assert pcss("li:nth-last-child(0)") == []
        assert pcss("li:nth-last-child(1)") == ["seventh-li"]
        assert pcss("li:nth-last-child(2n)", "li:nth-last-child(even)") == [
            "second-li",
            "fourth-li",
            "sixth-li",
        ]
        assert pcss("li:nth-last-child(2n+1)") == [
            "first-li",
            "third-li",
            "fifth-li",
            "seventh-li",
        ]
        assert pcss("li:nth-last-child(2n+2)") == ["second-li", "fourth-li", "sixth-li"]
        assert pcss("li:nth-last-child(3n+1)") == ["first-li", "fourth-li", "seventh-li"]
        assert pcss("ol:first-of-type") == ["first-ol"]
        assert pcss("ol:nth-child(1)") == []
        assert pcss("ol:nth-of-type(2)") == ["second-ol"]
        assert pcss("ol:nth-last-of-type(1)") == ["second-ol"]

        # "+" and "~" tests
        assert pcss("ol#first-ol li + li:nth-child(4)") == ["fourth-li"]
        assert pcss("li + li:nth-child(1)") == []
        assert pcss("li ~ li:nth-child(2n+1)") == [
            "third-li",
            "fifth-li",
            "seventh-li",
        ]  # all but the first
        assert pcss("li ~ li:nth-last-child(2n+1)") == [
            "third-li",
            "fifth-li",
            "seventh-li",
        ]  # all but the first

        assert pcss("span:only-child") == ["foobar-span"]
        assert pcss("li div:only-child") == ["li-div"]
        assert pcss("div *:only-child") == ["li-div", "foobar-span"]
        self.assertRaises(ExpressionError, pcss, "p *:only-of-type")
        assert pcss("p:only-of-type") == ["paragraph"]
        assert pcss("a:empty", "a:EMpty") == ["name-anchor"]
        assert pcss("li:empty") == ["third-li", "fourth-li", "fifth-li", "sixth-li"]
        assert pcss(":root", "html:root") == ["html"]
        assert pcss("li:root", "* :root") == []
        assert pcss('*:contains("link")', ':CONtains("link")') == [
            "html",
            "nil",
            "outer-div",
            "tag-anchor",
            "nofollow-anchor",
        ]
        assert pcss('*:contains("LInk")') == []  # case sensitive
        assert pcss('*:contains("e")') == [
            "html",
            "nil",
            "outer-div",
            "first-ol",
            "first-li",
            "paragraph",
            "p-em",
        ]
        assert pcss('*:contains("E")') == []  # case-sensitive
        assert pcss(".a", ".b", "*.a", "ol.a") == ["first-ol"]
        assert pcss(".c", "*.c") == ["first-ol", "third-li", "fourth-li"]
        assert pcss("ol *.c", "ol li.c", "li ~ li.c", "ol > li.c") == ["third-li", "fourth-li"]
        assert pcss("#first-li", "li#first-li", "*#first-li") == ["first-li"]
        assert pcss("li div", "li > div", "div div") == ["li-div"]
        assert pcss("div > div") == []
        assert pcss("div>.c", "div > .c") == ["first-ol"]
        assert pcss("div + div") == ["foobar-div"]
        assert pcss("a ~ a") == ["tag-anchor", "nofollow-anchor"]
        assert pcss('a[rel="tag"] ~ a') == ["nofollow-anchor"]
        assert pcss("ol#first-ol li:last-child") == ["seventh-li"]
        assert pcss("ol#first-ol *:last-child") == ["li-div", "seventh-li"]
        assert pcss("#outer-div:first-child") == ["outer-div"]
        assert pcss("#outer-div :first-child") == [
            "name-anchor",
            "first-li",
            "li-div",
            "p-b",
            "checkbox-fieldset-disabled",
            "area-href",
        ]
        assert pcss("a[href]") == ["tag-anchor", "nofollow-anchor"]
        assert pcss(":not(*)") == []
        assert pcss("a:not([href])") == ["name-anchor"]
        assert pcss("ol :Not(li[class])") == [
            "first-li",
            "second-li",
            "li-div",
            "fifth-li",
            "sixth-li",
            "seventh-li",
        ]
        assert pcss("link:has(*)") == []
        assert pcss("ol:has(div)") == ["first-ol"]
        assert pcss(":is(#first-li, #second-li)") == ["first-li", "second-li"]
        assert pcss("a:is(#name-anchor, #tag-anchor)") == ["name-anchor", "tag-anchor"]
        assert pcss(":is(.c)") == ["first-ol", "third-li", "fourth-li"]
        assert pcss("ol.a.b.c > li.c:nth-child(3)") == ["third-li"]

        # Invalid characters in XPath element names, should not crash
        assert pcss(r"di\a0 v", r"div\[") == []
        assert pcss(r"[h\a0 ref]", r"[h\]ref]") == []

        # HTML-specific
        assert pcss(":link", html_only=True) == [
            "link-href",
            "tag-anchor",
            "nofollow-anchor",
            "area-href",
        ]
        assert pcss(":visited", html_only=True) == []
        assert pcss(":enabled", html_only=True) == [
            "link-href",
            "tag-anchor",
            "nofollow-anchor",
            "checkbox-unchecked",
            "text-checked",
            "checkbox-checked",
            "area-href",
        ]
        assert pcss(":disabled", html_only=True) == [
            "checkbox-disabled",
            "checkbox-disabled-checked",
            "fieldset",
            "checkbox-fieldset-disabled",
        ]
        assert pcss(":checked", html_only=True) == [
            "checkbox-checked",
            "checkbox-disabled-checked",
        ]

    def test_select_shakespeare(self):
        document = html.document_fromstring(HTML_SHAKESPEARE)
        body = document.xpath("//body")[0]
        css_to_xpath = GenericTranslator().css_to_xpath

        try:
            basestring_ = basestring
        except NameError:
            basestring_ = (str, bytes)

        def count(selector):
            xpath = css_to_xpath(selector)
            results = body.xpath(xpath)
            assert not isinstance(results, basestring_)
            found = set()
            for item in results:
                assert item not in found
                found.add(item)
                assert not isinstance(item, basestring_)
            return len(results)

        # Data borrowed from http://mootools.net/slickspeed/

        ## Changed from original; probably because I'm only
        ## searching the body.
        # assert count('*') == 252
        assert count("*") == 246
        assert count("div:contains(CELIA)") == 26
        assert count("div:only-child") == 22  # ?
        assert count("div:nth-child(even)") == 106
        assert count("div:nth-child(2n)") == 106
        assert count("div:nth-child(odd)") == 137
        assert count("div:nth-child(2n+1)") == 137
        assert count("div:nth-child(n)") == 243
        assert count("div:last-child") == 53
        assert count("div:first-child") == 51
        assert count("div > div") == 242
        assert count("div + div") == 190
        assert count("div ~ div") == 190
        assert count("body") == 1
        assert count("body div") == 243
        assert count("div") == 243
        assert count("div div") == 242
        assert count("div div div") == 241
        assert count("div, div, div") == 243
        assert count("div, a, span") == 243
        assert count(".dialog") == 51
        assert count("div.dialog") == 51
        assert count("div .dialog") == 51
        assert count("div.character, div.dialog") == 99
        assert count("div.direction.dialog") == 0
        assert count("div.dialog.direction") == 0
        assert count("div.dialog.scene") == 1
        assert count("div.scene.scene") == 1
        assert count("div.scene .scene") == 0
        assert count("div.direction .dialog ") == 0
        assert count("div .dialog .direction") == 4
        assert count("div.dialog .dialog .direction") == 4
        assert count("#speech5") == 1
        assert count("div#speech5") == 1
        assert count("div #speech5") == 1
        assert count("div.scene div.dialog") == 49
        assert count("div#scene1 div.dialog div") == 142
        assert count("#scene1 #speech1") == 1
        assert count("div[class]") == 103
        assert count("div[class=dialog]") == 50
        assert count("div[class^=dia]") == 51
        assert count("div[class$=log]") == 50
        assert count("div[class*=sce]") == 1
        assert count("div[class|=dialog]") == 50  # ? Seems right
        assert count("div[class!=madeup]") == 243  # ? Seems right
        assert count("div[class~=dialog]") == 51  # ? Seems right
        assert count(":scope > div") == 1
        assert count(":scope > div > div[class=dialog]") == 1
        assert count(":scope > div div") == 242


OPERATOR_PRECEDENCE_IDS = """
<html>
  <a id="first"></a>
  <a id="second" href="#"></a>
  <a id="third" href="#"></a>
</html>
"""

XMLLANG_IDS = """
<test>
  <a id="first" xml:lang="en">a</a>
  <b id="second" xml:lang="en-US">b</b>
  <c id="third" xml:lang="en-Nz">c</c>
  <d id="fourth" xml:lang="En-us">d</d>
  <e id="fifth" xml:lang="fr">e</e>
  <f id="sixth" xml:lang="ru">f</f>
  <g id="seventh" xml:lang="de">
    <h id="eighth" xml:lang="zh"/>
  </g>
</test>
"""

HTML_IDS = """
<html id="html"><head>
  <link id="link-href" href="foo" />
  <link id="link-nohref" />
</head><body>
<div id="outer-div">
 <a id="name-anchor" name="foo"></a>
 <a id="tag-anchor" rel="tag" href="http://localhost/foo">link</a>
 <a id="nofollow-anchor" rel="nofollow" href="https://example.org">
    link</a>
 <ol id="first-ol" class="a b c">
   <li id="first-li">content</li>
   <li id="second-li" lang="En-us">
     <div id="li-div">
     </div>
   </li>
   <li id="third-li" class="ab c"></li>
   <li id="fourth-li" class="ab
c"></li>
   <li id="fifth-li"></li>
   <li id="sixth-li"></li>
   <li id="seventh-li">  </li>
 </ol>
 <p id="paragraph">
   <b id="p-b">hi</b> <em id="p-em">there</em>
   <b id="p-b2">guy</b>
   <input type="checkbox" id="checkbox-unchecked" />
   <input type="checkbox" id="checkbox-disabled" disabled="" />
   <input type="text" id="text-checked" checked="checked" />
   <input type="hidden" />
   <input type="hidden" disabled="disabled" />
   <input type="checkbox" id="checkbox-checked" checked="checked" />
   <input type="checkbox" id="checkbox-disabled-checked"
          disabled="disabled" checked="checked" />
   <fieldset id="fieldset" disabled="disabled">
     <input type="checkbox" id="checkbox-fieldset-disabled" />
     <input type="hidden" />
   </fieldset>
 </p>
 <ol id="second-ol">
 </ol>
 <map name="dummymap">
   <area shape="circle" coords="200,250,25" href="foo.html" id="area-href" />
   <area shape="default" id="area-nohref" />
 </map>
</div>
<div id="foobar-div" foobar="ab bc
cde"><span id="foobar-span"></span></div>
</body></html>
"""


HTML_SHAKESPEARE = """
<!DOCTYPE html PUBLIC "-//W3C//DTD XHTML 1.0 Strict//EN"
	"http://www.w3.org/TR/xhtml1/DTD/xhtml1-strict.dtd">
<html xmlns="http://www.w3.org/1999/xhtml" xml:lang="en" lang="en" debug="true">
<head>
	<meta http-equiv="Content-Type" content="text/html; charset=utf-8"/>
</head>
<body>
	<div id="test">
	<div class="dialog">
	<h2>As You Like It</h2>
	<div id="playwright">
	  by William Shakespeare
	</div>
	<div class="dialog scene thirdClass" id="scene1">
	  <h3>ACT I, SCENE III. A room in the palace.</h3>
	  <div class="dialog">
	  <div class="direction">Enter CELIA and ROSALIND</div>
	  </div>
	  <div id="speech1" class="character">CELIA</div>
	  <div class="dialog">
	  <div id="scene1.3.1">Why, cousin! why, Rosalind! Cupid have mercy! not a word?</div>
	  </div>
	  <div id="speech2" class="character">ROSALIND</div>
	  <div class="dialog">
	  <div id="scene1.3.2">Not one to throw at a dog.</div>
	  </div>
	  <div id="speech3" class="character">CELIA</div>
	  <div class="dialog">
	  <div id="scene1.3.3">No, thy words are too precious to be cast away upon</div>
	  <div id="scene1.3.4">curs; throw some of them at me; come, lame me with reasons.</div>
	  </div>
	  <div id="speech4" class="character">ROSALIND</div>
	  <div id="speech5" class="character">CELIA</div>
	  <div class="dialog">
	  <div id="scene1.3.8">But is all this for your father?</div>
	  </div>
	  <div class="dialog">
	  <div id="scene1.3.5">Then there were two cousins laid up; when the one</div>
	  <div id="scene1.3.6">should be lamed with reasons and the other mad</div>
	  <div id="scene1.3.7">without any.</div>
	  </div>
	  <div id="speech6" class="character">ROSALIND</div>
	  <div class="dialog">
	  <div id="scene1.3.9">No, some of it is for my child's father. O, how</div>
	  <div id="scene1.3.10">full of briers is this working-day world!</div>
	  </div>
	  <div id="speech7" class="character">CELIA</div>
	  <div class="dialog">
	  <div id="scene1.3.11">They are but burs, cousin, thrown upon thee in</div>
	  <div id="scene1.3.12">holiday foolery: if we walk not in the trodden</div>
	  <div id="scene1.3.13">paths our very petticoats will catch them.</div>
	  </div>
	  <div id="speech8" class="character">ROSALIND</div>
	  <div class="dialog">
	  <div id="scene1.3.14">I could shake them off my coat: these burs are in my heart.</div>
	  </div>
	  <div id="speech9" class="character">CELIA</div>
	  <div class="dialog">
	  <div id="scene1.3.15">Hem them away.</div>
	  </div>
	  <div id="speech10" class="character">ROSALIND</div>
	  <div class="dialog">
	  <div id="scene1.3.16">I would try, if I could cry 'hem' and have him.</div>
	  </div>
	  <div id="speech11" class="character">CELIA</div>
	  <div class="dialog">
	  <div id="scene1.3.17">Come, come, wrestle with thy affections.</div>
	  </div>
	  <div id="speech12" class="character">ROSALIND</div>
	  <div class="dialog">
	  <div id="scene1.3.18">O, they take the part of a better wrestler than myself!</div>
	  </div>
	  <div id="speech13" class="character">CELIA</div>
	  <div class="dialog">
	  <div id="scene1.3.19">O, a good wish upon you! you will try in time, in</div>
	  <div id="scene1.3.20">despite of a fall. But, turning these jests out of</div>
	  <div id="scene1.3.21">service, let us talk in good earnest: is it</div>
	  <div id="scene1.3.22">possible, on such a sudden, you should fall into so</div>
	  <div id="scene1.3.23">strong a liking with old Sir Rowland's youngest son?</div>
	  </div>
	  <div id="speech14" class="character">ROSALIND</div>
	  <div class="dialog">
	  <div id="scene1.3.24">The duke my father loved his father dearly.</div>
	  </div>
	  <div id="speech15" class="character">CELIA</div>
	  <div class="dialog">
	  <div id="scene1.3.25">Doth it therefore ensue that you should love his son</div>
	  <div id="scene1.3.26">dearly? By this kind of chase, I should hate him,</div>
	  <div id="scene1.3.27">for my father hated his father dearly; yet I hate</div>
	  <div id="scene1.3.28">not Orlando.</div>
	  </div>
	  <div id="speech16" class="character">ROSALIND</div>
	  <div title="wtf" class="dialog">
	  <div id="scene1.3.29">No, faith, hate him not, for my sake.</div>
	  </div>
	  <div id="speech17" class="character">CELIA</div>
	  <div class="dialog">
	  <div id="scene1.3.30">Why should I not? doth he not deserve well?</div>
	  </div>
	  <div id="speech18" class="character">ROSALIND</div>
	  <div class="dialog">
	  <div id="scene1.3.31">Let me love him for that, and do you love him</div>
	  <div id="scene1.3.32">because I do. Look, here comes the duke.</div>
	  </div>
	  <div id="speech19" class="character">CELIA</div>
	  <div class="dialog">
	  <div id="scene1.3.33">With his eyes full of anger.</div>
	  <div class="direction">Enter DUKE FREDERICK, with Lords</div>
	  </div>
	  <div id="speech20" class="character">DUKE FREDERICK</div>
	  <div class="dialog">
	  <div id="scene1.3.34">Mistress, dispatch you with your safest haste</div>
	  <div id="scene1.3.35">And get you from our court.</div>
	  </div>
	  <div id="speech21" class="character">ROSALIND</div>
	  <div class="dialog">
	  <div id="scene1.3.36">Me, uncle?</div>
	  </div>
	  <div id="speech22" class="character">DUKE FREDERICK</div>
	  <div class="dialog">
	  <div id="scene1.3.37">You, cousin</div>
	  <div id="scene1.3.38">Within these ten days if that thou be'st found</div>
	  <div id="scene1.3.39">So near our public court as twenty miles,</div>
	  <div id="scene1.3.40">Thou diest for it.</div>
	  </div>
	  <div id="speech23" class="character">ROSALIND</div>
	  <div class="dialog">
	  <div id="scene1.3.41">                  I do beseech your grace,</div>
	  <div id="scene1.3.42">Let me the knowledge of my fault bear with me:</div>
	  <div id="scene1.3.43">If with myself I hold intelligence</div>
	  <div id="scene1.3.44">Or have acquaintance with mine own desires,</div>
	  <div id="scene1.3.45">If that I do not dream or be not frantic,--</div>
	  <div id="scene1.3.46">As I do trust I am not--then, dear uncle,</div>
	  <div id="scene1.3.47">Never so much as in a thought unborn</div>
	  <div id="scene1.3.48">Did I offend your highness.</div>
	  </div>
	  <div id="speech24" class="character">DUKE FREDERICK</div>
	  <div class="dialog">
	  <div id="scene1.3.49">Thus do all traitors:</div>
	  <div id="scene1.3.50">If their purgation did consist in words,</div>
	  <div id="scene1.3.51">They are as innocent as grace itself:</div>
	  <div id="scene1.3.52">Let it suffice thee that I trust thee not.</div>
	  </div>
	  <div id="speech25" class="character">ROSALIND</div>
	  <div class="dialog">
	  <div id="scene1.3.53">Yet your mistrust cannot make me a traitor:</div>
	  <div id="scene1.3.54">Tell me whereon the likelihood depends.</div>
	  </div>
	  <div id="speech26" class="character">DUKE FREDERICK</div>
	  <div class="dialog">
	  <div id="scene1.3.55">Thou art thy father's daughter; there's enough.</div>
	  </div>
	  <div id="speech27" class="character">ROSALIND</div>
	  <div class="dialog">
	  <div id="scene1.3.56">So was I when your highness took his dukedom;</div>
	  <div id="scene1.3.57">So was I when your highness banish'd him:</div>
	  <div id="scene1.3.58">Treason is not inherited, my lord;</div>
	  <div id="scene1.3.59">Or, if we did derive it from our friends,</div>
	  <div id="scene1.3.60">What's that to me? my father was no traitor:</div>
	  <div id="scene1.3.61">Then, good my liege, mistake me not so much</div>
	  <div id="scene1.3.62">To think my poverty is treacherous.</div>
	  </div>
	  <div id="speech28" class="character">CELIA</div>
	  <div class="dialog">
	  <div id="scene1.3.63">Dear sovereign, hear me speak.</div>
	  </div>
	  <div id="speech29" class="character">DUKE FREDERICK</div>
	  <div class="dialog">
	  <div id="scene1.3.64">Ay, Celia; we stay'd her for your sake,</div>
	  <div id="scene1.3.65">Else had she with her father ranged along.</div>
	  </div>
	  <div id="speech30" class="character">CELIA</div>
	  <div class="dialog">
	  <div id="scene1.3.66">I did not then entreat to have her stay;</div>
	  <div id="scene1.3.67">It was your pleasure and your own remorse:</div>
	  <div id="scene1.3.68">I was too young that time to value her;</div>
	  <div id="scene1.3.69">But now I know her: if she be a traitor,</div>
	  <div id="scene1.3.70">Why so am I; we still have slept together,</div>
	  <div id="scene1.3.71">Rose at an instant, learn'd, play'd, eat together,</div>
	  <div id="scene1.3.72">And wheresoever we went, like Juno's swans,</div>
	  <div id="scene1.3.73">Still we went coupled and inseparable.</div>
	  </div>
	  <div id="speech31" class="character">DUKE FREDERICK</div>
	  <div class="dialog">
	  <div id="scene1.3.74">She is too subtle for thee; and her smoothness,</div>
	  <div id="scene1.3.75">Her very silence and her patience</div>
	  <div id="scene1.3.76">Speak to the people, and they pity her.</div>
	  <div id="scene1.3.77">Thou art a fool: she robs thee of thy name;</div>
	  <div id="scene1.3.78">And thou wilt show more bright and seem more virtuous</div>
	  <div id="scene1.3.79">When she is gone. Then open not thy lips:</div>
	  <div id="scene1.3.80">Firm and irrevocable is my doom</div>
	  <div id="scene1.3.81">Which I have pass'd upon her; she is banish'd.</div>
	  </div>
	  <div id="speech32" class="character">CELIA</div>
	  <div class="dialog">
	  <div id="scene1.3.82">Pronounce that sentence then on me, my liege:</div>
	  <div id="scene1.3.83">I cannot live out of her company.</div>
	  </div>
	  <div id="speech33" class="character">DUKE FREDERICK</div>
	  <div class="dialog">
	  <div id="scene1.3.84">You are a fool. You, niece, provide yourself:</div>
	  <div id="scene1.3.85">If you outstay the time, upon mine honour,</div>
	  <div id="scene1.3.86">And in the greatness of my word, you die.</div>
	  <div class="direction">Exeunt DUKE FREDERICK and Lords</div>
	  </div>
	  <div id="speech34" class="character">CELIA</div>
	  <div class="dialog">
	  <div id="scene1.3.87">O my poor Rosalind, whither wilt thou go?</div>
	  <div id="scene1.3.88">Wilt thou change fathers? I will give thee mine.</div>
	  <div id="scene1.3.89">I charge thee, be not thou more grieved than I am.</div>
	  </div>
	  <div id="speech35" class="character">ROSALIND</div>
	  <div class="dialog">
	  <div id="scene1.3.90">I have more cause.</div>
	  </div>
	  <div id="speech36" class="character">CELIA</div>
	  <div class="dialog">
	  <div id="scene1.3.91">                  Thou hast not, cousin;</div>
	  <div id="scene1.3.92">Prithee be cheerful: know'st thou not, the duke</div>
	  <div id="scene1.3.93">Hath banish'd me, his daughter?</div>
	  </div>
	  <div id="speech37" class="character">ROSALIND</div>
	  <div class="dialog">
	  <div id="scene1.3.94">That he hath not.</div>
	  </div>
	  <div id="speech38" class="character">CELIA</div>
	  <div class="dialog">
	  <div id="scene1.3.95">No, hath not? Rosalind lacks then the love</div>
	  <div id="scene1.3.96">Which teacheth thee that thou and I am one:</div>
	  <div id="scene1.3.97">Shall we be sunder'd? shall we part, sweet girl?</div>
	  <div id="scene1.3.98">No: let my father seek another heir.</div>
	  <div id="scene1.3.99">Therefore devise with me how we may fly,</div>
	  <div id="scene1.3.100">Whither to go and what to bear with us;</div>
	  <div id="scene1.3.101">And do not seek to take your change upon you,</div>
	  <div id="scene1.3.102">To bear your griefs yourself and leave me out;</div>
	  <div id="scene1.3.103">For, by this heaven, now at our sorrows pale,</div>
	  <div id="scene1.3.104">Say what thou canst, I'll go along with thee.</div>
	  </div>
	  <div id="speech39" class="character">ROSALIND</div>
	  <div class="dialog">
	  <div id="scene1.3.105">Why, whither shall we go?</div>
	  </div>
	  <div id="speech40" class="character">CELIA</div>
	  <div class="dialog">
	  <div id="scene1.3.106">To seek my uncle in the forest of Arden.</div>
	  </div>
	  <div id="speech41" class="character">ROSALIND</div>
	  <div class="dialog">
	  <div id="scene1.3.107">Alas, what danger will it be to us,</div>
	  <div id="scene1.3.108">Maids as we are, to travel forth so far!</div>
	  <div id="scene1.3.109">Beauty provoketh thieves sooner than gold.</div>
	  </div>
	  <div id="speech42" class="character">CELIA</div>
	  <div class="dialog">
	  <div id="scene1.3.110">I'll put myself in poor and mean attire</div>
	  <div id="scene1.3.111">And with a kind of umber smirch my face;</div>
	  <div id="scene1.3.112">The like do you: so shall we pass along</div>
	  <div id="scene1.3.113">And never stir assailants.</div>
	  </div>
	  <div id="speech43" class="character">ROSALIND</div>
	  <div class="dialog">
	  <div id="scene1.3.114">Were it not better,</div>
	  <div id="scene1.3.115">Because that I am more than common tall,</div>
	  <div id="scene1.3.116">That I did suit me all points like a man?</div>
	  <div id="scene1.3.117">A gallant curtle-axe upon my thigh,</div>
	  <div id="scene1.3.118">A boar-spear in my hand; and--in my heart</div>
	  <div id="scene1.3.119">Lie there what hidden woman's fear there will--</div>
	  <div id="scene1.3.120">We'll have a swashing and a martial outside,</div>
	  <div id="scene1.3.121">As many other mannish cowards have</div>
	  <div id="scene1.3.122">That do outface it with their semblances.</div>
	  </div>
	  <div id="speech44" class="character">CELIA</div>
	  <div class="dialog">
	  <div id="scene1.3.123">What shall I call thee when thou art a man?</div>
	  </div>
	  <div id="speech45" class="character">ROSALIND</div>
	  <div class="dialog">
	  <div id="scene1.3.124">I'll have no worse a name than Jove's own page;</div>
	  <div id="scene1.3.125">And therefore look you call me Ganymede.</div>
	  <div id="scene1.3.126">But what will you be call'd?</div>
	  </div>
	  <div id="speech46" class="character">CELIA</div>
	  <div class="dialog">
	  <div id="scene1.3.127">Something that hath a reference to my state</div>
	  <div id="scene1.3.128">No longer Celia, but Aliena.</div>
	  </div>
	  <div id="speech47" class="character">ROSALIND</div>
	  <div class="dialog">
	  <div id="scene1.3.129">But, cousin, what if we assay'd to steal</div>
	  <div id="scene1.3.130">The clownish fool out of your father's court?</div>
	  <div id="scene1.3.131">Would he not be a comfort to our travel?</div>
	  </div>
	  <div id="speech48" class="character">CELIA</div>
	  <div class="dialog">
	  <div id="scene1.3.132">He'll go along o'er the wide world with me;</div>
	  <div id="scene1.3.133">Leave me alone to woo him. Let's away,</div>
	  <div id="scene1.3.134">And get our jewels and our wealth together,</div>
	  <div id="scene1.3.135">Devise the fittest time and safest way</div>
	  <div id="scene1.3.136">To hide us from pursuit that will be made</div>
	  <div id="scene1.3.137">After my flight. Now go we in content</div>
	  <div id="scene1.3.138">To liberty and not to banishment.</div>
	  <div class="direction">Exeunt</div>
	  </div>
	</div>
	</div>
</div>
</body>
</html>
"""


if __name__ == "__main__":
    unittest.main()<|MERGE_RESOLUTION|>--- conflicted
+++ resolved
@@ -202,40 +202,6 @@
         assert parse_one(":scope") == ("Pseudo[Element[*]:scope]", None)
 
         # Special cases for CSS 2.1 pseudo-elements
-<<<<<<< HEAD
-        assert parse_one(':BEfore') == ('Element[*]', 'before')
-        assert parse_one(':aftER') == ('Element[*]', 'after')
-        assert parse_one(':First-Line') == ('Element[*]', 'first-line')
-        assert parse_one(':First-Letter') == ('Element[*]', 'first-letter')
-
-        assert parse_one('::befoRE') == ('Element[*]', 'before')
-        assert parse_one('::AFter') == ('Element[*]', 'after')
-        assert parse_one('::firsT-linE') == ('Element[*]', 'first-line')
-        assert parse_one('::firsT-letteR') == ('Element[*]', 'first-letter')
-
-        assert parse_one('::text-content') == ('Element[*]', 'text-content')
-        assert parse_one('::attr(name)') == (
-            "Element[*]", "FunctionalPseudoElement[::attr(['name'])]")
-
-        assert parse_one('::Selection') == ('Element[*]', 'selection')
-        assert parse_one('foo:after') == ('Element[foo]', 'after')
-        assert parse_one('foo::selection') == ('Element[foo]', 'selection')
-        assert parse_one('lorem#ipsum ~ a#b.c[href]:empty::selection') == (
-            'CombinedSelector[Hash[Element[lorem]#ipsum] ~ '
-                'Pseudo[Attrib[Class[Hash[Element[a]#b].c][href]]:empty]]',
-            'selection')
-        assert parse_pseudo(':scope > div, foo bar') == [
-            ('CombinedSelector[Pseudo[Element[*]:scope] > Element[div]]', None),
-            ('CombinedSelector[Element[foo] <followed> Element[bar]]', None),
-        ]
-        assert parse_pseudo('foo bar, :scope > div') == [
-            ('CombinedSelector[Element[foo] <followed> Element[bar]]', None),
-            ('CombinedSelector[Pseudo[Element[*]:scope] > Element[div]]', None),
-        ]
-        assert parse_pseudo('foo bar,:scope > div') == [
-            ('CombinedSelector[Element[foo] <followed> Element[bar]]', None),
-            ('CombinedSelector[Pseudo[Element[*]:scope] > Element[div]]', None),
-=======
         assert parse_one(":BEfore") == ("Element[*]", "before")
         assert parse_one(":aftER") == ("Element[*]", "after")
         assert parse_one(":First-Line") == ("Element[*]", "first-line")
@@ -263,7 +229,14 @@
         assert parse_pseudo(":scope > div, foo bar") == [
             ("CombinedSelector[Pseudo[Element[*]:scope] > Element[div]]", None),
             ("CombinedSelector[Element[foo] <followed> Element[bar]]", None),
->>>>>>> 1514eff0
+        ]
+        assert parse_pseudo("foo bar, :scope > div") == [
+            ("CombinedSelector[Element[foo] <followed> Element[bar]]", None),
+            ("CombinedSelector[Pseudo[Element[*]:scope] > Element[div]]", None),
+        ]
+        assert parse_pseudo("foo bar,:scope > div") == [
+            ("CombinedSelector[Element[foo] <followed> Element[bar]]", None),
+            ("CombinedSelector[Pseudo[Element[*]:scope] > Element[div]]", None),
         ]
         assert parse_pseudo("foo:before, bar, baz:after") == [
             ("Element[foo]", "before"),
