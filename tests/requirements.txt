--- conflicted
+++ resolved
@@ -1,11 +1,6 @@
 codecov
 lxml;python_version!="3.4"
 lxml<=4.3.5;python_version=="3.4"
-<<<<<<< HEAD
-pytest
-pytest-cov
-sybil
-=======
 pytest >=4.6, <4.7  # 4.7 drops support for Python 2.7 and 3.4
 pytest-cov
->>>>>>> b26932d6
+sybil