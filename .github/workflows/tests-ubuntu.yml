--- conflicted
+++ resolved
@@ -7,17 +7,13 @@
     strategy:
       fail-fast: false
       matrix:
-<<<<<<< HEAD
-        python-version: ["3.9", "3.10", "3.11", "3.12", "3.13", "3.14.0-rc.1", "pypy3.10"]
-=======
-        python-version: ["3.9", "3.10", "3.11", "3.12", "3.13", "pypy3.10", "pypy3.11"]
->>>>>>> 948dd030
+        python-version: ["3.9", "3.10", "3.11", "3.12", "3.13", "3.14.0-rc.1", "pypy3.10", "pypy3.11"]
 
     steps:
     - uses: actions/checkout@v4
 
     - name: Install system libraries
-      if: contains(matrix.python-version, 'pypy')
+      if: contains(matrix.python-version, 'pypy') || contains(matrix.python-version, '3.14.0-rc')
       run: |
         sudo apt-get update
         sudo apt-get install libxml2-dev libxslt-dev
