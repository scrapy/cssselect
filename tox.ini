[tox]
envlist = flake8,security,py

[testenv]
basepython = python3
deps=
    -r tests/requirements.txt
commands =
    py.test --cov-report term --cov=cssselect

[testenv:flake8]
deps =
    flake8==3.9.2
commands =
    flake8 {posargs: cssselect setup.py tests docs/conf.py}

[testenv:security]
deps =
    bandit
commands =
<<<<<<< HEAD
    py.test --cov-report term --cov=cssselect

[testenv:pylint]
basepython = python3.7
deps =
    {[testenv]deps}
    pylint
commands =
    pylint cssselect docs setup.py tests
=======
    bandit -r -c .bandit.yml {posargs: cssselect}
>>>>>>> 4bf687a1
<|MERGE_RESOLUTION|>--- conflicted
+++ resolved
@@ -14,20 +14,15 @@
 commands =
     flake8 {posargs: cssselect setup.py tests docs/conf.py}
 
+[testenv:pylint]
+deps =
+    {[testenv]deps}
+    pylint==2.8.3
+commands =
+    pylint {posargs: cssselect setup.py tests docs}
+
 [testenv:security]
 deps =
     bandit
 commands =
-<<<<<<< HEAD
-    py.test --cov-report term --cov=cssselect
-
-[testenv:pylint]
-basepython = python3.7
-deps =
-    {[testenv]deps}
-    pylint
-commands =
-    pylint cssselect docs setup.py tests
-=======
-    bandit -r -c .bandit.yml {posargs: cssselect}
->>>>>>> 4bf687a1
+    bandit -r -c .bandit.yml {posargs: cssselect}